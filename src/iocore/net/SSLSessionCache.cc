/** @file

  @section license License

  Licensed to the Apache Software Foundation (ASF) under one
  or more contributor license agreements.  See the NOTICE file
  distributed with this work for additional information
  regarding copyright ownership.  The ASF licenses this file
  to you under the Apache License, Version 2.0 (the
  "License"); you may not use this file except in compliance
  with the License.  You may obtain a copy of the License at

      http://www.apache.org/licenses/LICENSE-2.0

  Unless required by applicable law or agreed to in writing, software
  distributed under the License is distributed on an "AS IS" BASIS,
  WITHOUT WARRANTIES OR CONDITIONS OF ANY KIND, either express or implied.
  See the License for the specific language governing permissions and
  limitations under the License.
 */

#include "P_SSLConfig.h"
#include "SSLSessionCache.h"
#include "SSLStats.h"

#include <cstring>
#include <memory>
#include <shared_mutex>

<<<<<<< HEAD
=======
#define SSLSESSIONCACHE_STRINGIFY0(x) #x
#define SSLSESSIONCACHE_STRINGIFY(x)  SSLSESSIONCACHE_STRINGIFY0(x)
#define SSLSESSIONCACHE_LINENO        SSLSESSIONCACHE_STRINGIFY(__LINE__)

#ifdef DEBUG
#define PRINT_BUCKET(x) this->print(x " at " __FILE__ ":" SSLSESSIONCACHE_LINENO);
#else
#define PRINT_BUCKET(x)
#endif

namespace
{
DbgCtl dbg_ctl_ssl_origin_session_cache{"ssl.origin_session_cache"};
DbgCtl dbg_ctl_ssl_session_cache{"ssl.session_cache"};
DbgCtl dbg_ctl_ssl_session_cache_bucket{"ssl.session_cache.bucket"};
DbgCtl dbg_ctl_ssl_session_cache_get{"ssl.session_cache.get"};
DbgCtl dbg_ctl_ssl_session_cache_insert{"ssl.session_cache.insert"};
DbgCtl dbg_ctl_ssl_session_cache_remove{"ssl.session_cache.remove"};

} // end anonymous namespace

/* Session Cache */
SSLSessionCache::SSLSessionCache() : nbuckets(SSLConfigParams::session_cache_number_buckets)
{
  Dbg(dbg_ctl_ssl_session_cache, "Created new ssl session cache %p with %zu buckets each with size max size %zu", this, nbuckets,
      SSLConfigParams::session_cache_max_bucket_size);

  session_bucket = new SSLSessionBucket[nbuckets];
}

SSLSessionCache::~SSLSessionCache()
{
  delete[] session_bucket;
}

int
SSLSessionCache::getSessionBuffer(const SSLSessionID &sid, char *buffer, int &len) const
{
  uint64_t          hash          = sid.hash();
  uint64_t          target_bucket = hash % nbuckets;
  SSLSessionBucket *bucket        = &session_bucket[target_bucket];

  return bucket->getSessionBuffer(sid, buffer, len);
}

bool
SSLSessionCache::getSession(const SSLSessionID &sid, SSL_SESSION **sess, ssl_session_cache_exdata **data) const
{
  uint64_t          hash          = sid.hash();
  uint64_t          target_bucket = hash % nbuckets;
  SSLSessionBucket *bucket        = &session_bucket[target_bucket];

  if (dbg_ctl_ssl_session_cache.on()) {
    char buf[sid.len * 2 + 1];
    sid.toString(buf, sizeof(buf));
    DbgPrint(dbg_ctl_ssl_session_cache_get, "SessionCache looking in bucket %" PRId64 " (%p) for session '%s' (hash: %" PRIX64 ").",
             target_bucket, bucket, buf, hash);
  }

  return bucket->getSession(sid, sess, data);
}

void
SSLSessionCache::removeSession(const SSLSessionID &sid)
{
  uint64_t          hash          = sid.hash();
  uint64_t          target_bucket = hash % nbuckets;
  SSLSessionBucket *bucket        = &session_bucket[target_bucket];

  if (dbg_ctl_ssl_session_cache_remove.on()) {
    char buf[sid.len * 2 + 1];
    sid.toString(buf, sizeof(buf));
    DbgPrint(dbg_ctl_ssl_session_cache_remove,
             "SessionCache using bucket %" PRId64 " (%p): Removing session '%s' (hash: %" PRIX64 ").", target_bucket, bucket, buf,
             hash);
  }
  Metrics::Counter::increment(ssl_rsb.session_cache_eviction);

  bucket->removeSession(sid);
}

void
SSLSessionCache::insertSession(const SSLSessionID &sid, SSL_SESSION *sess, SSL *ssl)
{
  uint64_t          hash          = sid.hash();
  uint64_t          target_bucket = hash % nbuckets;
  SSLSessionBucket *bucket        = &session_bucket[target_bucket];

  if (dbg_ctl_ssl_session_cache_insert.on()) {
    char buf[sid.len * 2 + 1];
    sid.toString(buf, sizeof(buf));
    DbgPrint(dbg_ctl_ssl_session_cache_insert,
             "SessionCache using bucket %" PRId64 " (%p): Inserting session '%s' (hash: %" PRIX64 ").", target_bucket, bucket, buf,
             hash);
  }

  bucket->insertSession(sid, sess, ssl);
}

void
SSLSessionBucket::insertSession(const SSLSessionID &id, SSL_SESSION *sess, SSL *ssl)
{
  std::shared_lock r_lock(mutex, std::try_to_lock);
  if (!r_lock.owns_lock()) {
    Metrics::Counter::increment(ssl_rsb.session_cache_lock_contention);
    if (SSLConfigParams::session_cache_skip_on_lock_contention) {
      return;
    }
    r_lock.lock();
  }

  // Don't insert if it is already there
  if (bucket_map.find(id) != bucket_map.end()) {
    return;
  }

  r_lock.unlock();

  size_t len = i2d_SSL_SESSION(sess, nullptr); // make sure we're not going to need more than SSL_MAX_SESSION_SIZE bytes
  /* do not cache a session that's too big. */
  if (len > static_cast<size_t>(SSL_MAX_SESSION_SIZE)) {
    Dbg(dbg_ctl_ssl_session_cache, "Unable to save SSL session because size of %zd exceeds the max of %d", len,
        SSL_MAX_SESSION_SIZE);
    return;
  }

  if (dbg_ctl_ssl_session_cache.on()) {
    char buf[id.len * 2 + 1];
    id.toString(buf, sizeof(buf));
    DbgPrint(dbg_ctl_ssl_session_cache, "Inserting session '%s' to bucket %p.", buf, this);
  }

  Ptr<IOBufferData> buf;
  Ptr<IOBufferData> buf_exdata;
  size_t            len_exdata = sizeof(ssl_session_cache_exdata);
  buf                          = new_IOBufferData(buffer_size_to_index(len, MAX_BUFFER_SIZE_INDEX), MEMALIGNED);
  ink_release_assert(static_cast<size_t>(buf->block_size()) >= len);
  unsigned char *loc = reinterpret_cast<unsigned char *>(buf->data());
  i2d_SSL_SESSION(sess, &loc);
  buf_exdata = new_IOBufferData(buffer_size_to_index(len, MAX_BUFFER_SIZE_INDEX), MEMALIGNED);
  ink_release_assert(static_cast<size_t>(buf_exdata->block_size()) >= len_exdata);
  ssl_session_cache_exdata *exdata = reinterpret_cast<ssl_session_cache_exdata *>(buf_exdata->data());
  // This could be moved to a function in charge of populating exdata
  exdata->curve = (ssl == nullptr) ? 0 : SSLGetCurveNID(ssl);

  std::unique_ptr<SSLSession> ssl_session(new SSLSession(id, buf, len, buf_exdata));

  std::unique_lock w_lock(mutex, std::try_to_lock);
  if (!w_lock.owns_lock()) {
    Metrics::Counter::increment(ssl_rsb.session_cache_lock_contention);
    if (SSLConfigParams::session_cache_skip_on_lock_contention) {
      return;
    }
    w_lock.lock();
  }

  PRINT_BUCKET("insertSession before")
  if (bucket_map.size() >= SSLConfigParams::session_cache_max_bucket_size) {
    Metrics::Counter::increment(ssl_rsb.session_cache_eviction);
    removeOldestSession(w_lock);
  }

  /* do the actual insert */
  auto node = ssl_session.release();
  bucket_que.enqueue(node);
  bucket_map[id] = node;

  PRINT_BUCKET("insertSession after")
}

int
SSLSessionBucket::getSessionBuffer(const SSLSessionID &id, char *buffer, int &len)
{
  int              true_len = 0;
  std::shared_lock lock(mutex, std::try_to_lock);
  if (!lock.owns_lock()) {
    Metrics::Counter::increment(ssl_rsb.session_cache_lock_contention);
    if (SSLConfigParams::session_cache_skip_on_lock_contention) {
      return true_len;
    }
    lock.lock();
  }

  auto entry = bucket_map.find(id);
  if (buffer && entry != bucket_map.end()) {
    true_len                 = entry->second->len_asn1_data;
    const unsigned char *loc = reinterpret_cast<const unsigned char *>(entry->second->asn1_data->data());
    if (true_len < len) {
      len = true_len;
    }
    memcpy(buffer, loc, len);
    return true_len;
  }
  return 0;
}

bool
SSLSessionBucket::getSession(const SSLSessionID &id, SSL_SESSION **sess, ssl_session_cache_exdata **data)
{
  char buf[id.len * 2 + 1];
  buf[0] = '\0'; // just to be safe.
  if (dbg_ctl_ssl_session_cache.on()) {
    id.toString(buf, sizeof(buf));
  }

  Dbg(dbg_ctl_ssl_session_cache, "Looking for session with id '%s' in bucket %p", buf, this);

  std::shared_lock lock(mutex, std::try_to_lock);
  if (!lock.owns_lock()) {
    Metrics::Counter::increment(ssl_rsb.session_cache_lock_contention);
    if (SSLConfigParams::session_cache_skip_on_lock_contention) {
      return false;
    }
    lock.lock();
  }

  PRINT_BUCKET("getSession")

  auto entry = bucket_map.find(id);
  if (entry == bucket_map.end()) {
    Dbg(dbg_ctl_ssl_session_cache, "Session with id '%s' not found in bucket %p.", buf, this);
    return false;
  }
  const unsigned char *loc = reinterpret_cast<const unsigned char *>(entry->second->asn1_data->data());
  *sess                    = d2i_SSL_SESSION(nullptr, &loc, entry->second->len_asn1_data);
  if (data != nullptr) {
    ssl_session_cache_exdata *exdata = reinterpret_cast<ssl_session_cache_exdata *>(entry->second->extra_data->data());
    *data                            = exdata;
  }
  return true;
}

void inline SSLSessionBucket::print(const char *ref_str) const
{
  /* NOTE: This method assumes you're already holding the bucket lock */
  if (!dbg_ctl_ssl_session_cache_bucket.on()) {
    return;
  }

  fprintf(stderr, "-------------- BUCKET %p (%s) ----------------\n", this, ref_str);
  fprintf(stderr, "Current Size: %ld, Max Size: %zd\n", bucket_map.size(), SSLConfigParams::session_cache_max_bucket_size);
  fprintf(stderr, "Bucket: \n");

  for (auto &x : bucket_map) {
    char s_buf[2 * x.second->session_id.len + 1];
    x.second->session_id.toString(s_buf, sizeof(s_buf));
    fprintf(stderr, "  %s\n", s_buf);
  }
}

void inline SSLSessionBucket::removeOldestSession(const std::unique_lock<ts::shared_mutex> &lock)
{
  // Caller must hold the bucket shared_mutex with unique_lock.
  ink_assert(lock.owns_lock());

  PRINT_BUCKET("removeOldestSession before")

  while (bucket_que.head && bucket_que.size >= static_cast<int>(SSLConfigParams::session_cache_max_bucket_size)) {
    auto node = bucket_que.pop();
    bucket_map.erase(node->session_id);
    delete node;
  }

  PRINT_BUCKET("removeOldestSession after")
}

void
SSLSessionBucket::removeSession(const SSLSessionID &id)
{
  // We can't bail on contention here because this session MUST be removed.
  std::unique_lock lock(mutex);

  PRINT_BUCKET("removeSession before")

  auto entry = bucket_map.find(id);
  if (entry != bucket_map.end()) {
    auto node = entry->second;
    bucket_que.remove(node);
    bucket_map.erase(entry);
    delete node;
  }

  PRINT_BUCKET("removeSession after")

  return;
}

>>>>>>> 60778344
// Custom deleter for shared origin sessions
void
SSLSessDeleter(SSL_SESSION *_p)
{
  SSL_SESSION_free(_p);
}

SSLOriginSessionCache::SSLOriginSessionCache() {}

SSLOriginSessionCache::~SSLOriginSessionCache() {}

void
SSLOriginSessionCache::insert_session(const std::string &lookup_key, SSL_SESSION *sess, SSL *ssl)
{
  size_t len = i2d_SSL_SESSION(sess, nullptr); // make sure we're not going to need more than SSL_MAX_ORIG_SESSION_SIZE bytes

  /* do not cache a session that's too big. */
  if (len > static_cast<size_t>(SSL_MAX_ORIG_SESSION_SIZE)) {
    Dbg(dbg_ctl_ssl_origin_session_cache, "Unable to save SSL session because size of %zd exceeds the max of %d", len,
        SSL_MAX_ORIG_SESSION_SIZE);
    return;
  } else if (len == 0) {
    Dbg(dbg_ctl_ssl_origin_session_cache, "Unable to save SSL session because size is 0");
    return;
  }

  // Duplicate the session from the connection, we'll be keeping track the ref-count with a shared pointer ourself
  SSL_SESSION *sess_ptr = SSLSessionDup(sess);

  Dbg(dbg_ctl_ssl_origin_session_cache, "insert session: %s = %p", lookup_key.c_str(), sess_ptr);

  // Create the shared pointer to the session, with the custom deleter
  std::shared_ptr<SSL_SESSION>      shared_sess(sess_ptr, SSLSessDeleter);
  ssl_curve_id                      curve = (ssl == nullptr) ? 0 : SSLGetCurveNID(ssl);
  std::unique_ptr<SSLOriginSession> ssl_orig_session(new SSLOriginSession(lookup_key, curve, shared_sess));
  auto                              new_node = ssl_orig_session.release();

  std::unique_lock lock(mutex);
  auto             entry = orig_sess_map.find(lookup_key);
  if (entry != orig_sess_map.end()) {
    auto node = entry->second;
    Dbg(dbg_ctl_ssl_origin_session_cache, "found duplicate key: %s, replacing %p with %p", lookup_key.c_str(),
        node->shared_sess.get(), sess_ptr);
    orig_sess_que.remove(node);
    orig_sess_map.erase(entry);
    delete node;
  } else if (orig_sess_map.size() >= SSLConfigParams::origin_session_cache_size) {
    Dbg(dbg_ctl_ssl_origin_session_cache, "origin session cache full, removing oldest session");
    remove_oldest_session(lock);
  }

  orig_sess_que.enqueue(new_node);
  orig_sess_map[lookup_key] = new_node;
}

std::shared_ptr<SSL_SESSION>
SSLOriginSessionCache::get_session(const std::string &lookup_key, ssl_curve_id *curve)
{
  Dbg(dbg_ctl_ssl_origin_session_cache, "get session: %s", lookup_key.c_str());

  std::shared_lock lock(mutex);
  auto             entry = orig_sess_map.find(lookup_key);
  if (entry == orig_sess_map.end()) {
    return nullptr;
  }

  if (curve != nullptr) {
    *curve = entry->second->curve_id;
  }

  return entry->second->shared_sess;
}

void
SSLOriginSessionCache::remove_oldest_session(const std::unique_lock<ts::shared_mutex> &lock)
{
  // Caller must hold the bucket shared_mutex with unique_lock.
  ink_release_assert(lock.owns_lock());

  while (orig_sess_que.head && orig_sess_que.size >= static_cast<int>(SSLConfigParams::origin_session_cache_size)) {
    auto node = orig_sess_que.pop();
    Dbg(dbg_ctl_ssl_origin_session_cache, "remove oldest session: %s, session ptr: %p", node->key.c_str(), node->shared_sess.get());
    orig_sess_map.erase(node->key);
    delete node;
  }
}

void
SSLOriginSessionCache::remove_session(const std::string &lookup_key)
{
  // We can't bail on contention here because this session MUST be removed.
  std::unique_lock lock(mutex);
  auto             entry = orig_sess_map.find(lookup_key);
  if (entry != orig_sess_map.end()) {
    auto node = entry->second;
    Dbg(dbg_ctl_ssl_origin_session_cache, "remove session: %s, session ptr: %p", lookup_key.c_str(), node->shared_sess.get());
    orig_sess_que.remove(node);
    orig_sess_map.erase(entry);
    delete node;
  }

  return;
}<|MERGE_RESOLUTION|>--- conflicted
+++ resolved
@@ -27,296 +27,11 @@
 #include <memory>
 #include <shared_mutex>
 
-<<<<<<< HEAD
-=======
-#define SSLSESSIONCACHE_STRINGIFY0(x) #x
-#define SSLSESSIONCACHE_STRINGIFY(x)  SSLSESSIONCACHE_STRINGIFY0(x)
-#define SSLSESSIONCACHE_LINENO        SSLSESSIONCACHE_STRINGIFY(__LINE__)
-
-#ifdef DEBUG
-#define PRINT_BUCKET(x) this->print(x " at " __FILE__ ":" SSLSESSIONCACHE_LINENO);
-#else
-#define PRINT_BUCKET(x)
-#endif
-
 namespace
 {
 DbgCtl dbg_ctl_ssl_origin_session_cache{"ssl.origin_session_cache"};
-DbgCtl dbg_ctl_ssl_session_cache{"ssl.session_cache"};
-DbgCtl dbg_ctl_ssl_session_cache_bucket{"ssl.session_cache.bucket"};
-DbgCtl dbg_ctl_ssl_session_cache_get{"ssl.session_cache.get"};
-DbgCtl dbg_ctl_ssl_session_cache_insert{"ssl.session_cache.insert"};
-DbgCtl dbg_ctl_ssl_session_cache_remove{"ssl.session_cache.remove"};
-
 } // end anonymous namespace
 
-/* Session Cache */
-SSLSessionCache::SSLSessionCache() : nbuckets(SSLConfigParams::session_cache_number_buckets)
-{
-  Dbg(dbg_ctl_ssl_session_cache, "Created new ssl session cache %p with %zu buckets each with size max size %zu", this, nbuckets,
-      SSLConfigParams::session_cache_max_bucket_size);
-
-  session_bucket = new SSLSessionBucket[nbuckets];
-}
-
-SSLSessionCache::~SSLSessionCache()
-{
-  delete[] session_bucket;
-}
-
-int
-SSLSessionCache::getSessionBuffer(const SSLSessionID &sid, char *buffer, int &len) const
-{
-  uint64_t          hash          = sid.hash();
-  uint64_t          target_bucket = hash % nbuckets;
-  SSLSessionBucket *bucket        = &session_bucket[target_bucket];
-
-  return bucket->getSessionBuffer(sid, buffer, len);
-}
-
-bool
-SSLSessionCache::getSession(const SSLSessionID &sid, SSL_SESSION **sess, ssl_session_cache_exdata **data) const
-{
-  uint64_t          hash          = sid.hash();
-  uint64_t          target_bucket = hash % nbuckets;
-  SSLSessionBucket *bucket        = &session_bucket[target_bucket];
-
-  if (dbg_ctl_ssl_session_cache.on()) {
-    char buf[sid.len * 2 + 1];
-    sid.toString(buf, sizeof(buf));
-    DbgPrint(dbg_ctl_ssl_session_cache_get, "SessionCache looking in bucket %" PRId64 " (%p) for session '%s' (hash: %" PRIX64 ").",
-             target_bucket, bucket, buf, hash);
-  }
-
-  return bucket->getSession(sid, sess, data);
-}
-
-void
-SSLSessionCache::removeSession(const SSLSessionID &sid)
-{
-  uint64_t          hash          = sid.hash();
-  uint64_t          target_bucket = hash % nbuckets;
-  SSLSessionBucket *bucket        = &session_bucket[target_bucket];
-
-  if (dbg_ctl_ssl_session_cache_remove.on()) {
-    char buf[sid.len * 2 + 1];
-    sid.toString(buf, sizeof(buf));
-    DbgPrint(dbg_ctl_ssl_session_cache_remove,
-             "SessionCache using bucket %" PRId64 " (%p): Removing session '%s' (hash: %" PRIX64 ").", target_bucket, bucket, buf,
-             hash);
-  }
-  Metrics::Counter::increment(ssl_rsb.session_cache_eviction);
-
-  bucket->removeSession(sid);
-}
-
-void
-SSLSessionCache::insertSession(const SSLSessionID &sid, SSL_SESSION *sess, SSL *ssl)
-{
-  uint64_t          hash          = sid.hash();
-  uint64_t          target_bucket = hash % nbuckets;
-  SSLSessionBucket *bucket        = &session_bucket[target_bucket];
-
-  if (dbg_ctl_ssl_session_cache_insert.on()) {
-    char buf[sid.len * 2 + 1];
-    sid.toString(buf, sizeof(buf));
-    DbgPrint(dbg_ctl_ssl_session_cache_insert,
-             "SessionCache using bucket %" PRId64 " (%p): Inserting session '%s' (hash: %" PRIX64 ").", target_bucket, bucket, buf,
-             hash);
-  }
-
-  bucket->insertSession(sid, sess, ssl);
-}
-
-void
-SSLSessionBucket::insertSession(const SSLSessionID &id, SSL_SESSION *sess, SSL *ssl)
-{
-  std::shared_lock r_lock(mutex, std::try_to_lock);
-  if (!r_lock.owns_lock()) {
-    Metrics::Counter::increment(ssl_rsb.session_cache_lock_contention);
-    if (SSLConfigParams::session_cache_skip_on_lock_contention) {
-      return;
-    }
-    r_lock.lock();
-  }
-
-  // Don't insert if it is already there
-  if (bucket_map.find(id) != bucket_map.end()) {
-    return;
-  }
-
-  r_lock.unlock();
-
-  size_t len = i2d_SSL_SESSION(sess, nullptr); // make sure we're not going to need more than SSL_MAX_SESSION_SIZE bytes
-  /* do not cache a session that's too big. */
-  if (len > static_cast<size_t>(SSL_MAX_SESSION_SIZE)) {
-    Dbg(dbg_ctl_ssl_session_cache, "Unable to save SSL session because size of %zd exceeds the max of %d", len,
-        SSL_MAX_SESSION_SIZE);
-    return;
-  }
-
-  if (dbg_ctl_ssl_session_cache.on()) {
-    char buf[id.len * 2 + 1];
-    id.toString(buf, sizeof(buf));
-    DbgPrint(dbg_ctl_ssl_session_cache, "Inserting session '%s' to bucket %p.", buf, this);
-  }
-
-  Ptr<IOBufferData> buf;
-  Ptr<IOBufferData> buf_exdata;
-  size_t            len_exdata = sizeof(ssl_session_cache_exdata);
-  buf                          = new_IOBufferData(buffer_size_to_index(len, MAX_BUFFER_SIZE_INDEX), MEMALIGNED);
-  ink_release_assert(static_cast<size_t>(buf->block_size()) >= len);
-  unsigned char *loc = reinterpret_cast<unsigned char *>(buf->data());
-  i2d_SSL_SESSION(sess, &loc);
-  buf_exdata = new_IOBufferData(buffer_size_to_index(len, MAX_BUFFER_SIZE_INDEX), MEMALIGNED);
-  ink_release_assert(static_cast<size_t>(buf_exdata->block_size()) >= len_exdata);
-  ssl_session_cache_exdata *exdata = reinterpret_cast<ssl_session_cache_exdata *>(buf_exdata->data());
-  // This could be moved to a function in charge of populating exdata
-  exdata->curve = (ssl == nullptr) ? 0 : SSLGetCurveNID(ssl);
-
-  std::unique_ptr<SSLSession> ssl_session(new SSLSession(id, buf, len, buf_exdata));
-
-  std::unique_lock w_lock(mutex, std::try_to_lock);
-  if (!w_lock.owns_lock()) {
-    Metrics::Counter::increment(ssl_rsb.session_cache_lock_contention);
-    if (SSLConfigParams::session_cache_skip_on_lock_contention) {
-      return;
-    }
-    w_lock.lock();
-  }
-
-  PRINT_BUCKET("insertSession before")
-  if (bucket_map.size() >= SSLConfigParams::session_cache_max_bucket_size) {
-    Metrics::Counter::increment(ssl_rsb.session_cache_eviction);
-    removeOldestSession(w_lock);
-  }
-
-  /* do the actual insert */
-  auto node = ssl_session.release();
-  bucket_que.enqueue(node);
-  bucket_map[id] = node;
-
-  PRINT_BUCKET("insertSession after")
-}
-
-int
-SSLSessionBucket::getSessionBuffer(const SSLSessionID &id, char *buffer, int &len)
-{
-  int              true_len = 0;
-  std::shared_lock lock(mutex, std::try_to_lock);
-  if (!lock.owns_lock()) {
-    Metrics::Counter::increment(ssl_rsb.session_cache_lock_contention);
-    if (SSLConfigParams::session_cache_skip_on_lock_contention) {
-      return true_len;
-    }
-    lock.lock();
-  }
-
-  auto entry = bucket_map.find(id);
-  if (buffer && entry != bucket_map.end()) {
-    true_len                 = entry->second->len_asn1_data;
-    const unsigned char *loc = reinterpret_cast<const unsigned char *>(entry->second->asn1_data->data());
-    if (true_len < len) {
-      len = true_len;
-    }
-    memcpy(buffer, loc, len);
-    return true_len;
-  }
-  return 0;
-}
-
-bool
-SSLSessionBucket::getSession(const SSLSessionID &id, SSL_SESSION **sess, ssl_session_cache_exdata **data)
-{
-  char buf[id.len * 2 + 1];
-  buf[0] = '\0'; // just to be safe.
-  if (dbg_ctl_ssl_session_cache.on()) {
-    id.toString(buf, sizeof(buf));
-  }
-
-  Dbg(dbg_ctl_ssl_session_cache, "Looking for session with id '%s' in bucket %p", buf, this);
-
-  std::shared_lock lock(mutex, std::try_to_lock);
-  if (!lock.owns_lock()) {
-    Metrics::Counter::increment(ssl_rsb.session_cache_lock_contention);
-    if (SSLConfigParams::session_cache_skip_on_lock_contention) {
-      return false;
-    }
-    lock.lock();
-  }
-
-  PRINT_BUCKET("getSession")
-
-  auto entry = bucket_map.find(id);
-  if (entry == bucket_map.end()) {
-    Dbg(dbg_ctl_ssl_session_cache, "Session with id '%s' not found in bucket %p.", buf, this);
-    return false;
-  }
-  const unsigned char *loc = reinterpret_cast<const unsigned char *>(entry->second->asn1_data->data());
-  *sess                    = d2i_SSL_SESSION(nullptr, &loc, entry->second->len_asn1_data);
-  if (data != nullptr) {
-    ssl_session_cache_exdata *exdata = reinterpret_cast<ssl_session_cache_exdata *>(entry->second->extra_data->data());
-    *data                            = exdata;
-  }
-  return true;
-}
-
-void inline SSLSessionBucket::print(const char *ref_str) const
-{
-  /* NOTE: This method assumes you're already holding the bucket lock */
-  if (!dbg_ctl_ssl_session_cache_bucket.on()) {
-    return;
-  }
-
-  fprintf(stderr, "-------------- BUCKET %p (%s) ----------------\n", this, ref_str);
-  fprintf(stderr, "Current Size: %ld, Max Size: %zd\n", bucket_map.size(), SSLConfigParams::session_cache_max_bucket_size);
-  fprintf(stderr, "Bucket: \n");
-
-  for (auto &x : bucket_map) {
-    char s_buf[2 * x.second->session_id.len + 1];
-    x.second->session_id.toString(s_buf, sizeof(s_buf));
-    fprintf(stderr, "  %s\n", s_buf);
-  }
-}
-
-void inline SSLSessionBucket::removeOldestSession(const std::unique_lock<ts::shared_mutex> &lock)
-{
-  // Caller must hold the bucket shared_mutex with unique_lock.
-  ink_assert(lock.owns_lock());
-
-  PRINT_BUCKET("removeOldestSession before")
-
-  while (bucket_que.head && bucket_que.size >= static_cast<int>(SSLConfigParams::session_cache_max_bucket_size)) {
-    auto node = bucket_que.pop();
-    bucket_map.erase(node->session_id);
-    delete node;
-  }
-
-  PRINT_BUCKET("removeOldestSession after")
-}
-
-void
-SSLSessionBucket::removeSession(const SSLSessionID &id)
-{
-  // We can't bail on contention here because this session MUST be removed.
-  std::unique_lock lock(mutex);
-
-  PRINT_BUCKET("removeSession before")
-
-  auto entry = bucket_map.find(id);
-  if (entry != bucket_map.end()) {
-    auto node = entry->second;
-    bucket_que.remove(node);
-    bucket_map.erase(entry);
-    delete node;
-  }
-
-  PRINT_BUCKET("removeSession after")
-
-  return;
-}
-
->>>>>>> 60778344
 // Custom deleter for shared origin sessions
 void
 SSLSessDeleter(SSL_SESSION *_p)
