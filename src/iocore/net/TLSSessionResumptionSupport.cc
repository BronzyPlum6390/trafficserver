/** @file

  TLSSessionResumptionSupport.cc provides implementations for
  TLSSessionResumptionSupport methods

  @section license License

  Licensed to the Apache Software Foundation (ASF) under one
  or more contributor license agreements.  See the NOTICE file
  distributed with this work for additional information
  regarding copyright ownership.  The ASF licenses this file
  to you under the Apache License, Version 2.0 (the
  "License"); you may not use this file except in compliance
  with the License.  You may obtain a copy of the License at

      http://www.apache.org/licenses/LICENSE-2.0

  Unless required by applicable law or agreed to in writing, software
  distributed under the License is distributed on an "AS IS" BASIS,
  WITHOUT WARRANTIES OR CONDITIONS OF ANY KIND, either express or implied.
  See the License for the specific language governing permissions and
  limitations under the License.
 */

// Check if the ticket_key callback #define is available, and if so, enable session tickets.

#include "iocore/net/TLSSessionResumptionSupport.h"
#include "iocore/net/SSLAPIHooks.h"

#include "P_SSLConfig.h"
#include "SSLStats.h"
#include <openssl/evp.h>
#include <openssl/hmac.h>
#ifdef HAVE_SSL_CTX_SET_TLSEXT_TICKET_KEY_EVP_CB
#include <openssl/core_names.h>
#endif
#include "api/InkAPIInternal.h"
#include "tscore/ink_config.h"

// Remove this when drop OpenSSL 1.0.2 support
#ifndef evp_md_func
#ifdef OPENSSL_NO_SHA256
#define evp_md_func EVP_sha1()
char mac_param_digest[] = "sha1";
#else
#define evp_md_func EVP_sha256()
char mac_param_digest[] = "sha256";
#endif
#endif

int TLSSessionResumptionSupport::_ex_data_index = -1;

namespace
{
DbgCtl dbg_ctl_ssl_session_ticket{"ssl_session_ticket"};

bool
is_ssl_session_timed_out(SSL_SESSION *session)
{
  return SSL_SESSION_get_timeout(session) < (time(nullptr) - SSL_SESSION_get_time(session));
}

} // end anonymous namespace

void
TLSSessionResumptionSupport::initialize()
{
  ink_assert(_ex_data_index == -1);
  if (_ex_data_index == -1) {
    _ex_data_index = SSL_get_ex_new_index(0, (void *)"TLSSessionResumptionSupport index", nullptr, nullptr, nullptr);
  }
}

TLSSessionResumptionSupport *
TLSSessionResumptionSupport::getInstance(SSL *ssl)
{
  return static_cast<TLSSessionResumptionSupport *>(SSL_get_ex_data(ssl, _ex_data_index));
}

void
TLSSessionResumptionSupport::bind(SSL *ssl, TLSSessionResumptionSupport *srs)
{
  SSL_set_ex_data(ssl, _ex_data_index, srs);
}

void
TLSSessionResumptionSupport::unbind(SSL *ssl)
{
  SSL_set_ex_data(ssl, _ex_data_index, nullptr);
}

#ifdef HAVE_SSL_CTX_SET_TLSEXT_TICKET_KEY_EVP_CB
int
TLSSessionResumptionSupport::processSessionTicket(SSL *ssl, unsigned char *keyname, unsigned char *iv, EVP_CIPHER_CTX *cipher_ctx,
                                                  EVP_MAC_CTX *hctx, int enc)
#else
int
TLSSessionResumptionSupport::processSessionTicket(SSL *ssl, unsigned char *keyname, unsigned char *iv, EVP_CIPHER_CTX *cipher_ctx,
                                                  HMAC_CTX *hctx, int enc)
#endif
{
  SSLConfig::scoped_config            config;
  SSLCertificateConfig::scoped_config lookup;
  SSLTicketKeyConfig::scoped_config   params;

  // Get the IP address to look up the keyblock
  const IpEndpoint     &ip       = this->_getLocalEndpoint();
  SSLCertContext       *cc       = lookup->find(ip);
  ssl_ticket_key_block *keyblock = nullptr;
  if (cc == nullptr || cc->keyblock == nullptr) {
    // Try the default
    keyblock = params->default_global_keyblock;
  } else {
    keyblock = cc->keyblock.get();
  }
  ink_release_assert(keyblock != nullptr && keyblock->num_keys > 0);

  if (enc == 1) {
    return this->_setSessionInformation(keyblock, ssl, keyname, iv, cipher_ctx, hctx);
  } else if (enc == 0) {
    return this->_getSessionInformation(keyblock, ssl, keyname, iv, cipher_ctx, hctx);
  }

  return -1;
}

bool
TLSSessionResumptionSupport::getSSLSessionCacheHit() const
{
  return this->_sslSessionCacheHit;
}

bool
TLSSessionResumptionSupport::getSSLOriginSessionCacheHit() const
{
  return this->_sslOriginSessionCacheHit;
}

ssl_curve_id
TLSSessionResumptionSupport::getSSLCurveNID() const
{
  return this->_sslCurveNID;
}

<<<<<<< HEAD
=======
SSL_SESSION *
TLSSessionResumptionSupport::getSession(SSL *ssl, const unsigned char *id, int len, int *copy)
{
  SSLSessionID sid(id, len);

  *copy = 0;
  if (diags()->on()) {
    static DbgCtl dbg_ctl("ssl.session_cache.get");
    if (dbg_ctl.tag_on()) {
      char printable_buf[(len * 2) + 1];
      sid.toString(printable_buf, sizeof(printable_buf));
      DbgPrint(dbg_ctl, "ssl_get_cached_session cached session '%s' context %p", printable_buf, SSL_get_SSL_CTX(ssl));
    }
  }

  APIHook *hook = SSLAPIHooks::instance()->get(TSSslHookInternalID(TS_SSL_SESSION_HOOK));
  while (hook) {
    hook->invoke(TS_EVENT_SSL_SESSION_GET, &sid);
    hook = hook->m_link.next;
  }

  SSL_SESSION              *session = nullptr;
  ssl_session_cache_exdata *exdata  = nullptr;
  if (session_cache->getSession(sid, &session, &exdata)) {
    ink_assert(session);
    ink_assert(exdata);

    // Double check the timeout
    if (is_ssl_session_timed_out(session)) {
      Metrics::Counter::increment(ssl_rsb.session_cache_miss);
// Due to bug in openssl, the timeout is checked, but only removed
// from the openssl built-in hash table.  The external remove cb is not called
#if 0 // This is currently eliminated, since it breaks things in odd ways (see TS-3710)
      ssl_rm_cached_session(SSL_get_SSL_CTX(ssl), session);
#endif
      SSL_SESSION_free(session);
      session = nullptr;
    } else {
      Metrics::Counter::increment(ssl_rsb.session_cache_hit);
      this->_setSSLSessionCacheHit(true);
      this->_setSSLCurveNID(exdata->curve);
    }
  } else {
    Metrics::Counter::increment(ssl_rsb.session_cache_miss);
  }
  return session;
}

>>>>>>> 60778344
std::shared_ptr<SSL_SESSION>
TLSSessionResumptionSupport::getOriginSession(SSL *ssl, const std::string &lookup_key)
{
  ssl_curve_id                 curve       = 0;
  std::shared_ptr<SSL_SESSION> shared_sess = origin_sess_cache->get_session(lookup_key, &curve);

  if (shared_sess != nullptr) {
    // Double check the timeout
    if (is_ssl_session_timed_out(shared_sess.get())) {
      Metrics::Counter::increment(ssl_rsb.origin_session_cache_miss);
      origin_sess_cache->remove_session(lookup_key);
      shared_sess.reset();
    } else {
      Metrics::Counter::increment(ssl_rsb.origin_session_cache_hit);
      this->_setSSLOriginSessionCacheHit(true);
      this->_setSSLCurveNID(curve);
    }
  } else {
    Metrics::Counter::increment(ssl_rsb.origin_session_cache_miss);
  }
  return shared_sess;
}

void
TLSSessionResumptionSupport::clear()
{
  this->_sslSessionCacheHit = false;
}

#ifdef HAVE_SSL_CTX_SET_TLSEXT_TICKET_KEY_EVP_CB
int
TLSSessionResumptionSupport::_setSessionInformation(ssl_ticket_key_block *keyblock, SSL *ssl, unsigned char *keyname,
                                                    unsigned char *iv, EVP_CIPHER_CTX *cipher_ctx, EVP_MAC_CTX *hctx)
#else
int
TLSSessionResumptionSupport::_setSessionInformation(ssl_ticket_key_block *keyblock, SSL *ssl, unsigned char *keyname,
                                                    unsigned char *iv, EVP_CIPHER_CTX *cipher_ctx, HMAC_CTX *hctx)
#endif
{
  const ssl_ticket_key_t &most_recent_key = keyblock->keys[0];
  memcpy(keyname, most_recent_key.key_name, sizeof(most_recent_key.key_name));
  if (RAND_bytes(iv, EVP_MAX_IV_LENGTH) != 1) {
    return -1;
  }
  if (EVP_EncryptInit_ex(cipher_ctx, EVP_aes_128_cbc(), nullptr, most_recent_key.aes_key, iv) != 1) {
    return -2;
  }
#ifdef HAVE_SSL_CTX_SET_TLSEXT_TICKET_KEY_EVP_CB
  const OSSL_PARAM params[] = {
    OSSL_PARAM_construct_octet_string(OSSL_MAC_PARAM_KEY, const_cast<unsigned char *>(most_recent_key.hmac_secret),
                                      sizeof(most_recent_key.hmac_secret)),
    OSSL_PARAM_construct_utf8_string(OSSL_MAC_PARAM_DIGEST, mac_param_digest, 0),
    OSSL_PARAM_construct_end(),
  };
  if (EVP_MAC_CTX_set_params(hctx, params) != 1) {
    return -3;
  }
#else
  if (HMAC_Init_ex(hctx, most_recent_key.hmac_secret, sizeof(most_recent_key.hmac_secret), evp_md_func, nullptr) != 1) {
    return -3;
  }
#endif

  Dbg(dbg_ctl_ssl_session_ticket, "create ticket for a new session.");
  Metrics::Counter::increment(ssl_rsb.total_tickets_created);
  return 1;
}

#ifdef HAVE_SSL_CTX_SET_TLSEXT_TICKET_KEY_EVP_CB
int
TLSSessionResumptionSupport::_getSessionInformation(ssl_ticket_key_block *keyblock, SSL *ssl, unsigned char *keyname,
                                                    unsigned char *iv, EVP_CIPHER_CTX *cipher_ctx, EVP_MAC_CTX *hctx)
#else
int
TLSSessionResumptionSupport::_getSessionInformation(ssl_ticket_key_block *keyblock, SSL *ssl, unsigned char *keyname,
                                                    unsigned char *iv, EVP_CIPHER_CTX *cipher_ctx, HMAC_CTX *hctx)
#endif
{
  for (unsigned i = 0; i < keyblock->num_keys; ++i) {
    if (memcmp(keyname, keyblock->keys[i].key_name, sizeof(keyblock->keys[i].key_name)) == 0) {
      if (EVP_DecryptInit_ex(cipher_ctx, EVP_aes_128_cbc(), nullptr, keyblock->keys[i].aes_key, iv) != 1) {
        return -2;
      }
#ifdef HAVE_SSL_CTX_SET_TLSEXT_TICKET_KEY_EVP_CB
      const OSSL_PARAM params[] = {
        OSSL_PARAM_construct_octet_string(OSSL_MAC_PARAM_KEY, keyblock->keys[i].hmac_secret, sizeof(keyblock->keys[i].hmac_secret)),
        OSSL_PARAM_construct_utf8_string(OSSL_MAC_PARAM_DIGEST, mac_param_digest, 0),
        OSSL_PARAM_construct_end(),
      };
      if (EVP_MAC_CTX_set_params(hctx, params) != 1) {
        return -3;
      }
#else
      if (HMAC_Init_ex(hctx, keyblock->keys[i].hmac_secret, sizeof(keyblock->keys[i].hmac_secret), evp_md_func, nullptr) != 1) {
        return -3;
      }
#endif

      Dbg(dbg_ctl_ssl_session_ticket, "verify the ticket for an existing session.");
      // Increase the total number of decrypted tickets.
      Metrics::Counter::increment(ssl_rsb.total_tickets_verified);

      if (i != 0) { // The number of tickets decrypted with "older" keys.
        Metrics::Counter::increment(ssl_rsb.total_tickets_verified_old_key);
      }

      this->_setSSLSessionCacheHit(true);

#ifdef TLS1_3_VERSION
      if (SSL_version(ssl) >= TLS1_3_VERSION) {
        Dbg(dbg_ctl_ssl_session_ticket, "make sure tickets are only used once.");
        return 2;
      }
#endif

      // When we decrypt with an "older" key, encrypt the ticket again with the most recent key.
      return (i == 0) ? 1 : 2;
    }
  }

  Dbg(dbg_ctl_ssl_session_ticket, "keyname is not consistent.");
  Metrics::Counter::increment(ssl_rsb.total_tickets_not_found);
  return 0;
}

void
TLSSessionResumptionSupport::_setSSLSessionCacheHit(bool state)
{
  this->_sslSessionCacheHit = state;
}

void
TLSSessionResumptionSupport::_setSSLOriginSessionCacheHit(bool state)
{
  this->_sslOriginSessionCacheHit = state;
}

void
TLSSessionResumptionSupport::_setSSLCurveNID(ssl_curve_id curve_nid)
{
  this->_sslCurveNID = curve_nid;
}<|MERGE_RESOLUTION|>--- conflicted
+++ resolved
@@ -142,57 +142,6 @@
   return this->_sslCurveNID;
 }
 
-<<<<<<< HEAD
-=======
-SSL_SESSION *
-TLSSessionResumptionSupport::getSession(SSL *ssl, const unsigned char *id, int len, int *copy)
-{
-  SSLSessionID sid(id, len);
-
-  *copy = 0;
-  if (diags()->on()) {
-    static DbgCtl dbg_ctl("ssl.session_cache.get");
-    if (dbg_ctl.tag_on()) {
-      char printable_buf[(len * 2) + 1];
-      sid.toString(printable_buf, sizeof(printable_buf));
-      DbgPrint(dbg_ctl, "ssl_get_cached_session cached session '%s' context %p", printable_buf, SSL_get_SSL_CTX(ssl));
-    }
-  }
-
-  APIHook *hook = SSLAPIHooks::instance()->get(TSSslHookInternalID(TS_SSL_SESSION_HOOK));
-  while (hook) {
-    hook->invoke(TS_EVENT_SSL_SESSION_GET, &sid);
-    hook = hook->m_link.next;
-  }
-
-  SSL_SESSION              *session = nullptr;
-  ssl_session_cache_exdata *exdata  = nullptr;
-  if (session_cache->getSession(sid, &session, &exdata)) {
-    ink_assert(session);
-    ink_assert(exdata);
-
-    // Double check the timeout
-    if (is_ssl_session_timed_out(session)) {
-      Metrics::Counter::increment(ssl_rsb.session_cache_miss);
-// Due to bug in openssl, the timeout is checked, but only removed
-// from the openssl built-in hash table.  The external remove cb is not called
-#if 0 // This is currently eliminated, since it breaks things in odd ways (see TS-3710)
-      ssl_rm_cached_session(SSL_get_SSL_CTX(ssl), session);
-#endif
-      SSL_SESSION_free(session);
-      session = nullptr;
-    } else {
-      Metrics::Counter::increment(ssl_rsb.session_cache_hit);
-      this->_setSSLSessionCacheHit(true);
-      this->_setSSLCurveNID(exdata->curve);
-    }
-  } else {
-    Metrics::Counter::increment(ssl_rsb.session_cache_miss);
-  }
-  return session;
-}
-
->>>>>>> 60778344
 std::shared_ptr<SSL_SESSION>
 TLSSessionResumptionSupport::getOriginSession(SSL *ssl, const std::string &lookup_key)
 {
