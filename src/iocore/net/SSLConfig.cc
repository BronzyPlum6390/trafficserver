--- conflicted
+++ resolved
@@ -53,61 +53,26 @@
 #include "SSLSessionTicket.h"
 #include "iocore/net/YamlSNIConfig.h"
 
-<<<<<<< HEAD
-int SSLConfig::config_index                                = 0;
-int SSLConfig::configids[]                                 = {0, 0};
-int SSLCertificateConfig::configid                         = 0;
-int SSLTicketKeyConfig::configid                           = 0;
-int SSLConfigParams::ssl_maxrecord                         = 0;
-int SSLConfigParams::ssl_misc_max_iobuffer_size_index      = 8;
-bool SSLConfigParams::ssl_allow_client_renegotiation       = false;
-bool SSLConfigParams::ssl_ocsp_enabled                     = false;
-int SSLConfigParams::ssl_ocsp_cache_timeout                = 3600;
-bool SSLConfigParams::ssl_ocsp_request_mode                = false;
-int SSLConfigParams::ssl_ocsp_request_timeout              = 10;
-int SSLConfigParams::ssl_ocsp_update_period                = 60;
-char *SSLConfigParams::ssl_ocsp_user_agent                 = nullptr;
-int SSLConfigParams::ssl_handshake_timeout_in              = 0;
-int SSLConfigParams::origin_session_cache                  = 1;
-size_t SSLConfigParams::origin_session_cache_size          = 10240;
-init_ssl_ctx_func SSLConfigParams::init_ssl_ctx_cb         = nullptr;
-load_ssl_file_func SSLConfigParams::load_ssl_file_cb       = nullptr;
-swoc::IPRangeSet *SSLConfigParams::proxy_protocol_ip_addrs = nullptr;
-bool SSLConfigParams::ssl_ktls_enabled                     = false;
-
-const uint32_t EARLY_DATA_DEFAULT_SIZE               = 16384;
-uint32_t SSLConfigParams::server_max_early_data      = 0;
-uint32_t SSLConfigParams::server_recv_max_early_data = EARLY_DATA_DEFAULT_SIZE;
-bool SSLConfigParams::server_allow_early_data_params = false;
-
-int SSLConfigParams::async_handshake_enabled = 0;
-char *SSLConfigParams::engine_conf_file      = nullptr;
-
-static std::unique_ptr<ConfigUpdateHandler<SSLTicketKeyConfig>> sslTicketKey;
-=======
-int                SSLConfig::config_index                                = 0;
-int                SSLConfig::configids[]                                 = {0, 0};
-int                SSLCertificateConfig::configid                         = 0;
-int                SSLTicketKeyConfig::configid                           = 0;
-int                SSLConfigParams::ssl_maxrecord                         = 0;
-int                SSLConfigParams::ssl_misc_max_iobuffer_size_index      = 8;
-bool               SSLConfigParams::ssl_allow_client_renegotiation        = false;
-bool               SSLConfigParams::ssl_ocsp_enabled                      = false;
-int                SSLConfigParams::ssl_ocsp_cache_timeout                = 3600;
-bool               SSLConfigParams::ssl_ocsp_request_mode                 = false;
-int                SSLConfigParams::ssl_ocsp_request_timeout              = 10;
-int                SSLConfigParams::ssl_ocsp_update_period                = 60;
-char              *SSLConfigParams::ssl_ocsp_user_agent                   = nullptr;
-int                SSLConfigParams::ssl_handshake_timeout_in              = 0;
-int                SSLConfigParams::origin_session_cache                  = 1;
-size_t             SSLConfigParams::origin_session_cache_size             = 10240;
-size_t             SSLConfigParams::session_cache_number_buckets          = 1024;
-bool               SSLConfigParams::session_cache_skip_on_lock_contention = false;
-size_t             SSLConfigParams::session_cache_max_bucket_size         = 100;
-init_ssl_ctx_func  SSLConfigParams::init_ssl_ctx_cb                       = nullptr;
-load_ssl_file_func SSLConfigParams::load_ssl_file_cb                      = nullptr;
-swoc::IPRangeSet  *SSLConfigParams::proxy_protocol_ip_addrs               = nullptr;
-bool               SSLConfigParams::ssl_ktls_enabled                      = false;
+int                SSLConfig::config_index                           = 0;
+int                SSLConfig::configids[]                            = {0, 0};
+int                SSLCertificateConfig::configid                    = 0;
+int                SSLTicketKeyConfig::configid                      = 0;
+int                SSLConfigParams::ssl_maxrecord                    = 0;
+int                SSLConfigParams::ssl_misc_max_iobuffer_size_index = 8;
+bool               SSLConfigParams::ssl_allow_client_renegotiation   = false;
+bool               SSLConfigParams::ssl_ocsp_enabled                 = false;
+int                SSLConfigParams::ssl_ocsp_cache_timeout           = 3600;
+bool               SSLConfigParams::ssl_ocsp_request_mode            = false;
+int                SSLConfigParams::ssl_ocsp_request_timeout         = 10;
+int                SSLConfigParams::ssl_ocsp_update_period           = 60;
+char              *SSLConfigParams::ssl_ocsp_user_agent              = nullptr;
+int                SSLConfigParams::ssl_handshake_timeout_in         = 0;
+int                SSLConfigParams::origin_session_cache             = 1;
+size_t             SSLConfigParams::origin_session_cache_size        = 10240;
+init_ssl_ctx_func  SSLConfigParams::init_ssl_ctx_cb                  = nullptr;
+load_ssl_file_func SSLConfigParams::load_ssl_file_cb                 = nullptr;
+swoc::IPRangeSet  *SSLConfigParams::proxy_protocol_ip_addrs          = nullptr;
+bool               SSLConfigParams::ssl_ktls_enabled                 = false;
 
 const uint32_t EARLY_DATA_DEFAULT_SIZE                         = 16384;
 uint32_t       SSLConfigParams::server_max_early_data          = 0;
@@ -126,7 +91,6 @@
 DbgCtl dbg_ctl_ssl_client_ctx{"ssl_client_ctx"};
 
 } // end anonymous namespace
->>>>>>> 60778344
 
 SSLConfigParams::SSLConfigParams()
 {
