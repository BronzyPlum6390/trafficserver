/** @file

  This file implements an I/O Processor for network I/O

  @section license License

  Licensed to the Apache Software Foundation (ASF) under one
  or more contributor license agreements.  See the NOTICE file
  distributed with this work for additional information
  regarding copyright ownership.  The ASF licenses this file
  to you under the Apache License, Version 2.0 (the
  "License"); you may not use this file except in compliance
  with the License.  You may obtain a copy of the License at

      http://www.apache.org/licenses/LICENSE-2.0

  Unless required by applicable law or agreed to in writing, software
  distributed under the License is distributed on an "AS IS" BASIS,
  WITHOUT WARRANTIES OR CONDITIONS OF ANY KIND, either express or implied.
  See the License for the specific language governing permissions and
  limitations under the License.

 */

#ifndef __NETVCONNECTION_H__
#define __NETVCONNECTION_H__

#include "I_Action.h"
#include "I_VConnection.h"
#include "I_Event.h"
#include "List.h"
#include "I_IOBuffer.h"
#include "I_Socks.h"

#if ATS_USE_DETAILED_LOG
#include "DetailedLog.h"
#endif

#define CONNECT_SUCCESS   1
#define CONNECT_FAILURE   0

#define SSL_EVENT_SERVER 0
#define SSL_EVENT_CLIENT 1

enum NetDataType
{
  NET_DATA_ATTRIBUTES = VCONNECTION_NET_DATA_BASE
};

/** Holds client options for NetVConnection.

    This class holds various options a user can specify for
    NetVConnection. Various clients need many slightly different
    features. This is an attempt to prevent out of control growth of
    the connection method signatures.

    Only options of interest need to be explicitly set --
    the rest get sensible default values.
*/
struct NetVCOptions {
  typedef NetVCOptions self; ///< Self reference type.

  /// Values for valid IP protocols.
  enum ip_protocol_t {
    USE_TCP, ///< TCP protocol.
    USE_UDP ///< UDP protocol.
  };

  /// IP protocol to use on socket.
  ip_protocol_t ip_proto;

  /** The set of ways in which the local address should be bound.

      @note The difference between @c INTF_ADDR and @c FOREIGN_ADDR is
      whether transparency is enabled on the socket. It is the
      client's responsibility to set this correctly based on whether the
      address in @a local_addr is associated with an interface on the
      local system, or is owned by a foreign system.  A binding style
      of @c ANY_ADDR causes the value in @a local_addr to be ignored.

      @see local_addr
      @see addr_binding
   */
  enum addr_bind_style {
    ANY_ADDR, ///< Bind to any available local address (don't care, default).
    INTF_ADDR, ///< Bind to the interface address in @a local_addr.
    FOREIGN_ADDR ///< Bind to foreign address in @a local_addr.
  };

  /// The set of ways in which the local port should be bound.
  enum port_bind_style {
<<<<<<< HEAD
    ANY_PORT, ///< Bind to any available local port (dont' care, default).
    FIXED_PORT ///< Bind to the port in @a local_port.
=======
    ANY_PORT, ///< Bind to any available local port (don't care, default).
    FIXED_PORT, ///< Bind to the port in @a local_port.
>>>>>>> a5269049
  };

  /// Port to use for local side of connection.
  /// @note Ignored if @a port_binding is @c ANY_PORT.
  /// @see port_binding
  uint16 local_port;
  /// How to bind local port.
  /// @note Default is @c ANY_PORT.
  port_bind_style port_binding;
  /// Address to use for local side of connection.
  /// @note Ignored if @a addr_binding is @c ANY_ADDR.
  /// @see addr_binding
  uint32 local_addr;
  /// How to bind the local address.
  /// @note Default is @c ANY_ADDR.
  addr_bind_style addr_binding;

  /// Make the socket blocking on I/O (default: @c false)
  bool f_blocking;
  /// Make socket block on connect (default: @c false)
  bool f_blocking_connect;

  /// Control use of SOCKS.
  /// Set to @c NO_SOCKS to disable use of SOCKS. Otherwise SOCKS is
  /// used if available.
  unsigned char socks_support;
  /// Version of SOCKS to use.
  unsigned char socks_version;

  int socket_recv_bufsize;
  int socket_send_bufsize;

  /// Configuration options for sockets.
  /// @note These are not identical to internal socket options but
  /// specifically defined for configuration. These are mask values
  /// and so must be powers of 2.
  unsigned long sockopt_flags;
  /// Value for TCP no delay for @c sockopt_flags.
  static unsigned long const SOCK_OPT_NO_DELAY = 1;
  /// Value for keep alive for @c sockopt_flags.
  static unsigned long const SOCK_OPT_KEEP_ALIVE = 2;

  EventType etype;

  /// Reset all values to defaults.
  void reset();

  void set_sock_param(int _recv_bufsize, int _send_bufsize, unsigned long _opt_flags);

  NetVCOptions() {
    reset();
  }

  /// @name Debugging
  //@{
  /// Convert @a s to its string equivalent.
  static char const* toString(addr_bind_style s);
  //@}
};

/**
  A VConnection for a network socket. Abstraction for a net connection.
  Similar to a socket descriptor VConnections are IO handles to
  streams. In one sense, they serve a purpose similar to file
  descriptors. Unlike file descriptors, VConnections allow for a
  stream IO to be done based on a single read or write call.

*/
class NetVConnection:public VConnection
{
public:

  /**
     Initiates read. Thread safe, may be called when not handling
     an event from the NetVConnection, or the NetVConnection creation
     callback.

    Callbacks: non-reentrant, c's lock taken during callbacks.

    <table>
      <tr><td>c->handleEvent(VC_EVENT_READ_READY, vio)</td><td>data added to buffer</td></tr>
      <tr><td>c->handleEvent(VC_EVENT_READ_COMPLETE, vio)</td><td>finished reading nbytes of data</td></tr>
      <tr><td>c->handleEvent(VC_EVENT_EOS, vio)</td><td>the stream has been shutdown</td></tr>
      <tr><td>c->handleEvent(VC_EVENT_ERROR, vio)</td><td>error</td></tr>
    </table>

    The vio returned during callbacks is the same as the one returned
    by do_io_read(). The vio can be changed only during call backs
    from the vconnection.

    @param c continuation to be called back after (partial) read
    @param nbytes no of bytes to read, if unknown set to INT_MAX
    @param buf buffer to put the data into
    @return vio

  */
  virtual VIO * do_io_read(Continuation * c, int64 nbytes, MIOBuffer * buf) = 0;

  /**
    Initiates write. Thread-safe, may be called when not handling
    an event from the NetVConnection, or the NetVConnection creation
    callback.

    Callbacks: non-reentrant, c's lock taken during callbacks.

    <table>
      <tr>
        <td>c->handleEvent(VC_EVENT_WRITE_READY, vio)</td>
        <td>signifies data has written from the reader or there are no bytes available for the reader to write.</td>
      </tr>
      <tr>
        <td>c->handleEvent(VC_EVENT_WRITE_COMPLETE, vio)</td>
        <td>signifies the amount of data indicated by nbytes has been read from the buffer</td>
      </tr>
      <tr>
        <td>c->handleEvent(VC_EVENT_ERROR, vio)</td>
        <td>signified that error occured during write.</td>
      </tr>
    </table>

    The vio returned during callbacks is the same as the one returned
    by do_io_write(). The vio can be changed only during call backs
    from the vconnection. The vconnection deallocates the reader
    when it is destroyed.

    @param c continuation to be called back after (partial) write
    @param nbytes no of bytes to write, if unknown msut be set to INT_MAX
    @param buf source of data
    @param owner
    @return vio pointer

  */
  virtual VIO *do_io_write(Continuation * c, int64 nbytes, IOBufferReader * buf, bool owner = false) = 0;

  /**
    Closes the vconnection. A state machine MUST call do_io_close()
    when it has finished with a VConenction. do_io_close() indicates
    that the VConnection can be deallocated. After a close has been
    called, the VConnection and underlying processor must NOT send
    any more events related to this VConnection to the state machine.
    Likeswise, state machine must not access the VConnectuion or
    any returned VIOs after calling close. lerrno indicates whether
    a close is a normal close or an abort. The difference between
    a normal close and an abort depends on the underlying type of
    the VConnection. Passing VIO::CLOSE for lerrno indicates a
    normal close while passing VIO::ABORT indicates an abort.

    @param lerrno VIO:CLOSE for regular close or VIO::ABORT for aborts

  */
  virtual void do_io_close(int lerrno = -1) = 0;

  /**
    Shuts down read side, write side, or both. do_io_shutdown() can
    be used to terminate one or both sides of the VConnection. The
    howto is one of IO_SHUTDOWN_READ, IO_SHUTDOWN_WRITE,
    IO_SHUTDOWN_READWRITE. Once a side of a VConnection is shutdown,
    no further I/O can be done on that side of the connections and
    the underlying processor MUST NOT send any further events
    (INCLUDING TIMOUT EVENTS) to the state machine. The state machine
    MUST NOT use any VIOs from a shutdown side of a connection.
    Even if both sides of a connection are shutdown, the state
    machine MUST still call do_io_close() when it wishes the
    VConnection to be deallocated.

    @param howto IO_SHUTDOWN_READ, IO_SHUTDOWN_WRITE, IO_SHUTDOWN_READWRITE

  */
  virtual void do_io_shutdown(ShutdownHowTo_t howto) = 0;


  /**
    Sends out of band messages over the connection. This function
    is used to send out of band messages (is this still useful?).
    cont is called back with VC_EVENT_OOB_COMPLETE - on successful
    send or VC_EVENT_EOS - if the other side has shutdown the
    connection. These callbacks could be re-entrant. Only one
    send_OOB can be in progress at any time for a VC.

    @param cont to be called back with events.
    @param buf message buffer.
    @param len length of the message.

  */
  virtual Action *send_OOB(Continuation * cont, char *buf, int len);

  /**
    Cancels a scheduled send_OOB. Part of the message could have
    been sent already. Not callbacks to the cont are made after
    this call. The Action returned by send_OOB should not be accessed
    after cancel_OOB.

  */
  virtual void cancel_OOB();

  ////////////////////////////////////////////////////////////
  // Set the timeouts associated with this connection.      //
  // active_timeout is for the total elasped time of        //
  // the connection.                                        //
  // inactivity_timeout is the elapsed time from the time   //
  // a read or a write was scheduled during which the       //
  // connection  was unable to sink/provide data.           //
  // calling these functions repeatedly resets the timeout. //
  // These functions are NOT THREAD-SAFE, and may only be   //
  // called when handing an  event from this NetVConnection,//
  // or the NetVConnection creation callback.               //
  ////////////////////////////////////////////////////////////

  /**
    Sets time after which SM should be notified.

    Sets the amount of time (in nanoseconds) after which the state
    machine using the NetVConnection should receive a
    VC_EVENT_ACTIVE_TIMEOUT event. The timeout is value is ignored
    if neither the read side nor the write side of the connection
    is currently active. The timer is reset if the function is
    called repeatedly This call can be used by SMs to make sure
    that it does not keep any connections open for a really long
    time.

    Timeout symantics:

    Should a timeout occur, the state machine for the read side of
    the NetVConnection is signaled first assuming that a read has
    been initiated on the NetVConnection and that the read side of
    the NetVConnection has not been shutdown. Should either of the
    two conditions not be met, the NetProcessor will attempt to
    signal the write side. If a timeout is sent to the read side
    state machine and its handler, return EVENT_DONE, a timeout
    will not be sent to the write side. Should the return from the
    handler not be EVENT_DONE and the write side state machine is
    different (in terms of pointer comparison) from the read side
    state machine, the NetProcessor will try to signal the write
    side state machine as well. To signal write side, a write must
    have been initiated on it and the write must not have been
    shutdown.

    Receiving a timeout is only a notification that the timer has
    expired. The NetVConnection is still usable. Further timeouts
    of the type signaled will not be generated unless the timeout
    is reset via the set_active_timeout() or set_inactivity_timeout()
    interfaces.

  */
  virtual void set_active_timeout(ink_hrtime timeout_in) = 0;

  /**
    Sets time after which SM should be notified if the requested
    IO could not be performed. Sets the amount of time (in nanoseconds),
    if the NetVConnection is idle on both the read or write side,
    after which the state machine using the NetVConnection should
    receive a VC_EVENT_INACTIVITY_TIMEOUT event. Either read or
    write traffic will cause timer to be reset. Calling this function
    again also resets the timer. The timeout is value is ignored
    if neither the read side nor the write side of the connection
    is currently active. See section on timeout semantics above.

   */
  virtual void set_inactivity_timeout(ink_hrtime timeout_in) = 0;

  /**
    Clears the active timeout. No active timeouts will be sent until
    set_active_timeout() is used to reset the active timeout.

  */
  virtual void cancel_active_timeout() = 0;

  /**
    Clears the inactivity timeout. No inactivity timeouts will be
    sent until set_inactivity_timeout() is used to reset the
    inactivity timeout.

  */
  virtual void cancel_inactivity_timeout() = 0;

  /** @return the current active_timeout value in nanosecs */
  virtual ink_hrtime get_active_timeout() = 0;

  /** @return current inactivity_timeout value in nanosecs */
  virtual ink_hrtime get_inactivity_timeout() = 0;

  /** Returns local sockaddr in. */
  const struct sockaddr_in &get_local_addr();

  /** Returns local ip. */
  unsigned int get_local_ip();

  /** Returns local port. */
  int get_local_port();

  /** Returns remote sockaddr in. */
  const struct sockaddr_in &get_remote_addr();

  /** Returns remote ip. */
  unsigned int get_remote_ip();

  /** Returns remote port. */
  int get_remote_port();

  /** Structure holding user options. */
  NetVCOptions options;

  //
  // Private
  //

  //The following variable used to obtain host addr when transparency
  //is enabled by SocksProxy
  SocksAddrType socks_addr;

  unsigned int attributes;
  EThread *thread;

  /// PRIVATE: The public interface is VIO::reenable()
  virtual void reenable(VIO * vio) = 0;

  /// PRIVATE: The public interface is VIO::reenable()
  virtual void reenable_re(VIO * vio) = 0;

  /// PRIVATE
  virtual ~NetVConnection() {}

  /**
    PRIVATE: instances of NetVConnection cannot be created directly
    by the state machines. The objects are created by NetProcessor
    calls like accept connect_re() etc. The constructor is public
    just to avoid compile errors.

  */
  NetVConnection();

  virtual SOCKET get_socket() = 0;

  /** Set local sock addr struct. */
  virtual void set_local_addr() = 0;

  /** Set remote sock addr struct. */
  virtual void set_remote_addr() = 0;

  // for InkAPI
  bool get_is_internal_request() const {
    return is_internal_request;
  }

  void set_is_internal_request(bool val = false) {
    is_internal_request = val;
  }

  /// Get the transparency state.
  bool get_is_transparent() const {
    return is_transparent;
  }
  /// Set the transparency state.
  void set_is_transparent(bool state = true) {
    is_transparent = state;
  }

  /// Get the current flag state.
  bool get_is_other_side_transparent() const {
    return is_other_side_transparent;
  }
  /// Set the flag to @a value.
  void set_is_other_side_transparent(bool value = true) {
    is_other_side_transparent = value;
  }

#if ATS_USE_DETAILED_LOG
  void loggingInit()
  {
    if (logging == NULL) {
      logging = new DetailedLog();
    }
  }
  void addLogMessage(const char *message)
  {
    if (logging != NULL) {
      logging->add(message);
      logging->print();
    }
  }
  void printLogs() const
  {
    if (logging != NULL)
    {
      logging->print();
    }
  }
  void clearLogs()
  {
    if (logging != NULL) {
      logging->clear();
    }
  }
  ink_hrtime getLogsTotalTime() const
  {
    if (logging != NULL)
    {
      return logging->totalTime();
    } else
    {
      return 0;
    }
  }
  bool loggingEnabled() const
  {
    return (logging != NULL);
  }
  DetailedLog *logging;
#else
  // These are here to simplify the usage of these APIs, i.e. no need to
  // add the #ifdef ATS_USE_DETAILED_LOG a million times.
  void addLogMessage(const char *message) { NOWARN_UNUSED(message); }
  bool loggingEnabled() const { return false; }
#endif

private:
  NetVConnection(const NetVConnection &);
  NetVConnection & operator =(const NetVConnection &);

protected:
  struct sockaddr_in local_addr;
  struct sockaddr_in remote_addr;

  int got_local_addr;
  int got_remote_addr;

  bool is_internal_request;
  /// Set if this connection is transparent.
  bool is_transparent;
  /// Set if the paired connection is (should be) transparent.
  /// @internal Currently only used on client side connections
  /// to track whether the origin server connection should
  /// be transparent.
  bool is_other_side_transparent;
};

inline
NetVConnection::NetVConnection():
  VConnection(NULL),
  attributes(0),
  thread(NULL),
#if ATS_USE_DETAILED_LOG
  logging(NULL),
#endif
  got_local_addr(0),
  got_remote_addr(0),
  is_internal_request(false),
  is_other_side_transparent(false)
{
  memset(&local_addr, 0, sizeof(local_addr));
  memset(&remote_addr, 0, sizeof(remote_addr));
}

#endif<|MERGE_RESOLUTION|>--- conflicted
+++ resolved
@@ -89,13 +89,8 @@
 
   /// The set of ways in which the local port should be bound.
   enum port_bind_style {
-<<<<<<< HEAD
-    ANY_PORT, ///< Bind to any available local port (dont' care, default).
+    ANY_PORT, ///< Bind to any available local port (don't care, default).
     FIXED_PORT ///< Bind to the port in @a local_port.
-=======
-    ANY_PORT, ///< Bind to any available local port (don't care, default).
-    FIXED_PORT, ///< Bind to the port in @a local_port.
->>>>>>> a5269049
   };
 
   /// Port to use for local side of connection.
