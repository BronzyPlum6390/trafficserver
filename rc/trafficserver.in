--- conflicted
+++ resolved
@@ -466,15 +466,7 @@
             status=$?
             [ $status -eq 0 ] || /bin/echo -n "not "
             echo "running."
-<<<<<<< HEAD
         elif [ "$DISTRIB_ID" = "FreeBSD" -o "$DISTRIB_ID" = "gentoo" -o "$DISTRIB_ID" = "nixos" ]; then
-            if pgrep $TM_NAME > /dev/null ; then
-                echo "$TM_NAME running as pid `cat $TM_PIDFILE`" ; else
-                echo "$TM_NAME not running"
-            fi
-=======
-        elif [ "$DISTRIB_ID" = "FreeBSD" -o "$DISTRIB_ID" = "gentoo" ]; then
->>>>>>> 24778a1... JSONRPC - Adapt rc/* files to work with TS instead of TM
             if pgrep $TS_NAME > /dev/null ; then
                 echo "$TS_NAME running as pid `cat $TS_PIDFILE`"; else
                 echo "$TS_NAME not running"
