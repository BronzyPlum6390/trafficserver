/** @file

  Http2ClientSession.

  @section license License

  Licensed to the Apache Software Foundation (ASF) under one
  or more contributor license agreements.  See the NOTICE file
  distributed with this work for additional information
  regarding copyright ownership.  The ASF licenses this file
  to you under the Apache License, Version 2.0 (the
  "License"); you may not use this file except in compliance
  with the License.  You may obtain a copy of the License at

      http://www.apache.org/licenses/LICENSE-2.0

  Unless required by applicable law or agreed to in writing, software
  distributed under the License is distributed on an "AS IS" BASIS,
  WITHOUT WARRANTIES OR CONDITIONS OF ANY KIND, either express or implied.
  See the License for the specific language governing permissions and
  limitations under the License.
 */

#include "Http2ClientSession.h"
#include "HttpDebugNames.h"
#include "tscore/ink_base64.h"

#define REMEMBER(e, r)                          \
  {                                             \
    this->remember(MakeSourceLocation(), e, r); \
  }

#define STATE_ENTER(state_name, event)                                                                                        \
  do {                                                                                                                        \
    REMEMBER(event, this->recursion)                                                                                          \
    SsnDebug(this, "http2_cs", "[%" PRId64 "] [%s, %s]", this->get_id(), #state_name, HttpDebugNames::get_event_name(event)); \
  } while (0)

#define Http2SsnDebug(fmt, ...) SsnDebug(this, "http2_cs", "[%" PRId64 "] " fmt, this->get_id(), ##__VA_ARGS__)

#define HTTP2_SET_SESSION_HANDLER(handler) \
  do {                                     \
    REMEMBER(NO_EVENT, this->recursion);   \
    this->session_handler = (handler);     \
  } while (0)

ClassAllocator<Http2ClientSession> http2ClientSessionAllocator("http2ClientSessionAllocator");

// memcpy the requested bytes from the IOBufferReader, returning how many were
// actually copied.
static inline unsigned
copy_from_buffer_reader(void *dst, IOBufferReader *reader, unsigned nbytes)
{
  char *end;

  end = reader->memcpy(dst, nbytes, 0 /* offset */);
  return end - static_cast<char *>(dst);
}

static int
send_connection_event(Continuation *cont, int event, void *edata)
{
  SCOPED_MUTEX_LOCK(lock, cont->mutex, this_ethread());
  return cont->handleEvent(event, edata);
}

Http2ClientSession::Http2ClientSession() = default;

void
Http2ClientSession::destroy()
{
  if (!in_destroy) {
    in_destroy = true;
    REMEMBER(NO_EVENT, this->recursion)
    Http2SsnDebug("session destroy");
    // Let everyone know we are going down
    do_api_callout(TS_HTTP_SSN_CLOSE_HOOK);
  }
}

void
Http2ClientSession::free()
{
  if (this->_reenable_event) {
    this->_reenable_event->cancel();
    this->_reenable_event = nullptr;
  }

  if (client_vc) {
    client_vc->do_io_close();
    client_vc = nullptr;
  }

  // Make sure the we are at the bottom of the stack
  if (connection_state.is_recursing() || this->recursion != 0) {
    // Note that we are ready to be cleaned up
    // One of the event handlers will catch it
    kill_me = true;
    return;
  }

  REMEMBER(NO_EVENT, this->recursion)
  Http2SsnDebug("session free");

  this->_milestones.mark(Http2SsnMilestone::CLOSE);
  ink_hrtime total_time = this->_milestones.elapsed(Http2SsnMilestone::OPEN, Http2SsnMilestone::CLOSE);

  // Slow Log
  if (Http2::con_slow_log_threshold != 0 && ink_hrtime_from_msec(Http2::con_slow_log_threshold) < total_time) {
    Error("[%" PRIu64 "] Slow H2 Connection: open: %" PRIu64 " close: %.3f", this->get_id(),
          ink_hrtime_to_msec(this->_milestones[Http2SsnMilestone::OPEN]),
          this->_milestones.difference_sec(Http2SsnMilestone::OPEN, Http2SsnMilestone::CLOSE));
  }

  HTTP2_DECREMENT_THREAD_DYN_STAT(HTTP2_STAT_CURRENT_CLIENT_SESSION_COUNT, this->mutex->thread_holding);

  // Update stats on how we died.  May want to eliminate this.  Was useful for
  // tracking down which cases we were having problems cleaning up.  But for general
  // use probably not worth the effort
  if (cause_of_death != Http2SessionCod::NOT_PROVIDED) {
    switch (cause_of_death) {
    case Http2SessionCod::HIGH_ERROR_RATE:
      HTTP2_INCREMENT_THREAD_DYN_STAT(HTTP2_STAT_SESSION_DIE_HIGH_ERROR_RATE, this_ethread());
      break;
    case Http2SessionCod::NOT_PROVIDED:
      // Can't happen but this case is here to not have default case.
      HTTP2_INCREMENT_THREAD_DYN_STAT(HTTP2_STAT_SESSION_DIE_OTHER, this_ethread());
      break;
    }
  } else {
    switch (dying_event) {
    case VC_EVENT_NONE:
      HTTP2_INCREMENT_THREAD_DYN_STAT(HTTP2_STAT_SESSION_DIE_DEFAULT, this_ethread());
      break;
    case VC_EVENT_ACTIVE_TIMEOUT:
      HTTP2_INCREMENT_THREAD_DYN_STAT(HTTP2_STAT_SESSION_DIE_ACTIVE, this_ethread());
      break;
    case VC_EVENT_INACTIVITY_TIMEOUT:
      HTTP2_INCREMENT_THREAD_DYN_STAT(HTTP2_STAT_SESSION_DIE_INACTIVE, this_ethread());
      break;
    case VC_EVENT_ERROR:
      HTTP2_INCREMENT_THREAD_DYN_STAT(HTTP2_STAT_SESSION_DIE_ERROR, this_ethread());
      break;
    case VC_EVENT_EOS:
      HTTP2_INCREMENT_THREAD_DYN_STAT(HTTP2_STAT_SESSION_DIE_EOS, this_ethread());
      break;
    default:
      HTTP2_INCREMENT_THREAD_DYN_STAT(HTTP2_STAT_SESSION_DIE_OTHER, this_ethread());
      break;
    }
  }

  ink_release_assert(this->client_vc == nullptr);

  this->connection_state.destroy();

  super::free();

  free_MIOBuffer(this->read_buffer);
  free_MIOBuffer(this->write_buffer);
  THREAD_FREE(this, http2ClientSessionAllocator, this_ethread());
}

void
Http2ClientSession::start()
{
  SCOPED_MUTEX_LOCK(lock, this->mutex, this_ethread());

  SET_HANDLER(&Http2ClientSession::main_event_handler);
  HTTP2_SET_SESSION_HANDLER(&Http2ClientSession::state_read_connection_preface);

  VIO *read_vio = this->do_io_read(this, INT64_MAX, this->read_buffer);
  write_vio     = this->do_io_write(this, INT64_MAX, this->sm_writer);

  this->connection_state.init();
  send_connection_event(&this->connection_state, HTTP2_SESSION_EVENT_INIT, this);

  if (this->_reader->is_read_avail_more_than(0)) {
    this->handleEvent(VC_EVENT_READ_READY, read_vio);
  }
}

void
Http2ClientSession::new_connection(NetVConnection *new_vc, MIOBuffer *iobuf, IOBufferReader *reader)
{
  ink_assert(new_vc->mutex->thread_holding == this_ethread());
  HTTP2_INCREMENT_THREAD_DYN_STAT(HTTP2_STAT_CURRENT_CLIENT_SESSION_COUNT, new_vc->mutex->thread_holding);
  HTTP2_INCREMENT_THREAD_DYN_STAT(HTTP2_STAT_TOTAL_CLIENT_CONNECTION_COUNT, new_vc->mutex->thread_holding);
  this->_milestones.mark(Http2SsnMilestone::OPEN);

  // Unique client session identifier.
  this->_id       = ProxySession::next_id();
  this->client_vc = new_vc;
  client_vc->set_inactivity_timeout(HRTIME_SECONDS(Http2::accept_no_activity_timeout));
  this->schedule_event = nullptr;
  this->mutex          = new_vc->mutex;
  this->in_destroy     = false;

  this->connection_state.mutex = this->mutex;

  Http2SsnDebug("session born, netvc %p", this->client_vc);

  this->client_vc->set_tcp_congestion_control(CLIENT_SIDE);

  this->read_buffer             = iobuf ? iobuf : new_MIOBuffer(HTTP2_HEADER_BUFFER_SIZE_INDEX);
  this->read_buffer->water_mark = connection_state.server_settings.get(HTTP2_SETTINGS_MAX_FRAME_SIZE);
  this->_reader                 = reader ? reader : this->read_buffer->alloc_reader();

  this->write_buffer = new_MIOBuffer(HTTP2_HEADER_BUFFER_SIZE_INDEX);
  this->sm_writer    = this->write_buffer->alloc_reader();

  do_api_callout(TS_HTTP_SSN_START_HOOK);
}

void
Http2ClientSession::set_upgrade_context(HTTPHdr *h)
{
  upgrade_context.req_header = new HTTPHdr();
  upgrade_context.req_header->copy(h);

  MIMEField *settings = upgrade_context.req_header->field_find(MIME_FIELD_HTTP2_SETTINGS, MIME_LEN_HTTP2_SETTINGS);
  ink_release_assert(settings != nullptr);
  int svlen;
  const char *sv = settings->value_get(&svlen);

  if (sv && svlen > 0) {
    // Maybe size of data decoded by Base64URL is lower than size of encoded data.
    unsigned char out_buf[svlen];
    size_t decoded_len;
    ats_base64_decode(sv, svlen, out_buf, svlen, &decoded_len);
    for (size_t nbytes = 0; nbytes < decoded_len; nbytes += HTTP2_SETTINGS_PARAMETER_LEN) {
      Http2SettingsParameter param;
      if (!http2_parse_settings_parameter(make_iovec(out_buf + nbytes, HTTP2_SETTINGS_PARAMETER_LEN), param) ||
          !http2_settings_parameter_is_valid(param)) {
        // TODO ignore incoming invalid parameters and send suitable SETTINGS
        // frame.
      }
      upgrade_context.client_settings.set(static_cast<Http2SettingsIdentifier>(param.id), param.value);
    }
  }

  // Such intermediaries SHOULD also remove other connection-
  // specific header fields, such as Keep-Alive, Proxy-Connection,
  // Transfer-Encoding and Upgrade, even if they are not nominated by
  // Connection.
  upgrade_context.req_header->field_delete(MIME_FIELD_CONNECTION, MIME_LEN_CONNECTION);
  upgrade_context.req_header->field_delete(MIME_FIELD_KEEP_ALIVE, MIME_LEN_KEEP_ALIVE);
  upgrade_context.req_header->field_delete(MIME_FIELD_PROXY_CONNECTION, MIME_LEN_PROXY_CONNECTION);
  upgrade_context.req_header->field_delete(MIME_FIELD_TRANSFER_ENCODING, MIME_LEN_TRANSFER_ENCODING);
  upgrade_context.req_header->field_delete(MIME_FIELD_UPGRADE, MIME_LEN_UPGRADE);
  upgrade_context.req_header->field_delete(MIME_FIELD_HTTP2_SETTINGS, MIME_LEN_HTTP2_SETTINGS);
}

VIO *
Http2ClientSession::do_io_read(Continuation *c, int64_t nbytes, MIOBuffer *buf)
{
  if (client_vc) {
    return this->client_vc->do_io_read(c, nbytes, buf);
  } else {
    return nullptr;
  }
}

VIO *
Http2ClientSession::do_io_write(Continuation *c, int64_t nbytes, IOBufferReader *buf, bool owner)
{
  if (client_vc) {
    return this->client_vc->do_io_write(c, nbytes, buf, owner);
  } else {
    return nullptr;
  }
}

void
Http2ClientSession::do_io_shutdown(ShutdownHowTo_t howto)
{
  this->client_vc->do_io_shutdown(howto);
}

// XXX Currently, we don't have a half-closed state, but we will need to
// implement that. After we send a GOAWAY, there
// are scenarios where we would like to complete the outstanding streams.

void
Http2ClientSession::do_io_close(int alerrno)
{
  REMEMBER(NO_EVENT, this->recursion)
  Http2SsnDebug("session closed");

  ink_assert(this->mutex->thread_holding == this_ethread());
  send_connection_event(&this->connection_state, HTTP2_SESSION_EVENT_FINI, this);

  // Don't send the SSN_CLOSE_HOOK until we got rid of all the streams
  // And handled all the TXN_CLOSE_HOOK's
  if (client_vc) {
    // Copy aside the client address before releasing the vc
    cached_client_addr.assign(client_vc->get_remote_addr());
    cached_local_addr.assign(client_vc->get_local_addr());
    client_vc->do_io_close();
    client_vc = nullptr;
  }

  {
    SCOPED_MUTEX_LOCK(lock, this->connection_state.mutex, this_ethread());
    this->connection_state.release_stream(nullptr);
  }

  this->clear_session_active();
}

void
Http2ClientSession::reenable(VIO *vio)
{
  this->client_vc->reenable(vio);
}

void
Http2ClientSession::set_half_close_local_flag(bool flag)
{
  if (!half_close_local && flag) {
    Http2SsnDebug("session half-close local");
  }
  half_close_local = flag;
}

int
Http2ClientSession::main_event_handler(int event, void *edata)
{
  ink_assert(this->mutex->thread_holding == this_ethread());
  int retval;

  recursion++;

  Event *e = static_cast<Event *>(edata);
  if (e == schedule_event) {
    schedule_event = nullptr;
  }

  switch (event) {
  case VC_EVENT_READ_COMPLETE:
  case VC_EVENT_READ_READY: {
    bool is_zombie = connection_state.get_zombie_event() != nullptr;
    retval         = (this->*session_handler)(event, edata);
    if (is_zombie && connection_state.get_zombie_event() != nullptr) {
      Warning("Processed read event for zombie session %" PRId64, get_id());
    }
    break;
  }

  case HTTP2_SESSION_EVENT_XMIT: {
    Http2Frame *frame = static_cast<Http2Frame *>(edata);
    total_write_len += frame->size();
    write_vio->nbytes = total_write_len;
    frame->xmit(this->write_buffer);
    write_reenable();
    retval = 0;
    break;
  }

  case HTTP2_SESSION_EVENT_REENABLE:
    // VIO will be reenableed in this handler
    retval = (this->*session_handler)(VC_EVENT_READ_READY, static_cast<VIO *>(e->cookie));
    // Clear the event after calling session_handler to not reschedule REENABLE in it
    this->_reenable_event = nullptr;
    break;

  case VC_EVENT_ACTIVE_TIMEOUT:
  case VC_EVENT_INACTIVITY_TIMEOUT:
  case VC_EVENT_ERROR:
  case VC_EVENT_EOS:
    this->set_dying_event(event);
    this->do_io_close();
    retval = 0;
    break;

  case VC_EVENT_WRITE_READY:
    retval = 0;
    break;

  case VC_EVENT_WRITE_COMPLETE:
    // Seems as this is being closed already
    retval = 0;
    break;

  default:
    Http2SsnDebug("unexpected event=%d edata=%p", event, edata);
    ink_release_assert(0);
    retval = 0;
    break;
  }

  if (!this->is_draining() && this->connection_state.get_shutdown_reason() == Http2ErrorCode::HTTP2_ERROR_MAX) {
    this->connection_state.set_shutdown_state(HTTP2_SHUTDOWN_NONE);
  }

  if (this->connection_state.get_shutdown_state() == HTTP2_SHUTDOWN_NONE) {
    if (this->is_draining()) { // For a case we already checked Connection header and it didn't exist
      Http2SsnDebug("Preparing for graceful shutdown because of draining state");
      this->connection_state.set_shutdown_state(HTTP2_SHUTDOWN_NOT_INITIATED);
    } else if (this->connection_state.get_stream_error_rate() >
               Http2::stream_error_rate_threshold) { // For a case many stream errors happened
      ip_port_text_buffer ipb;
      const char *client_ip = ats_ip_ntop(get_client_addr(), ipb, sizeof(ipb));
<<<<<<< HEAD
      Error("HTTP/2 session error client_ip=%s session_id=%" PRId64
            " closing a connection, because its stream error rate (%f) exceeded the threshold (%f)",
            client_ip, get_id(), this->connection_state.get_stream_error_rate(), Http2::stream_error_rate_threshold);
=======
      Warning("HTTP/2 session error client_ip=%s session_id=%" PRId64
              " closing a connection, because its stream error rate (%f) exceeded the threshold (%f)",
              client_ip, connection_id(), this->connection_state.get_stream_error_rate(), Http2::stream_error_rate_threshold);
>>>>>>> 770f9d4f
      Http2SsnDebug("Preparing for graceful shutdown because of a high stream error rate");
      cause_of_death = Http2SessionCod::HIGH_ERROR_RATE;
      this->connection_state.set_shutdown_state(HTTP2_SHUTDOWN_NOT_INITIATED, Http2ErrorCode::HTTP2_ERROR_ENHANCE_YOUR_CALM);
    }
  }

  if (this->connection_state.get_shutdown_state() == HTTP2_SHUTDOWN_NOT_INITIATED) {
    send_connection_event(&this->connection_state, HTTP2_SESSION_EVENT_SHUTDOWN_INIT, this);
  }

  recursion--;
  if (!connection_state.is_recursing() && this->recursion == 0 && kill_me) {
    this->free();
  }
  return retval;
}

int
Http2ClientSession::state_read_connection_preface(int event, void *edata)
{
  VIO *vio = static_cast<VIO *>(edata);

  STATE_ENTER(&Http2ClientSession::state_read_connection_preface, event);
  ink_assert(event == VC_EVENT_READ_COMPLETE || event == VC_EVENT_READ_READY);

  if (this->_reader->read_avail() >= static_cast<int64_t>(HTTP2_CONNECTION_PREFACE_LEN)) {
    char buf[HTTP2_CONNECTION_PREFACE_LEN];
    unsigned nbytes;

    nbytes = copy_from_buffer_reader(buf, this->_reader, sizeof(buf));
    ink_release_assert(nbytes == HTTP2_CONNECTION_PREFACE_LEN);

    if (memcmp(HTTP2_CONNECTION_PREFACE, buf, nbytes) != 0) {
      Http2SsnDebug("invalid connection preface");
      this->do_io_close();
      return 0;
    }

    Http2SsnDebug("received connection preface");
    this->_reader->consume(nbytes);
    HTTP2_SET_SESSION_HANDLER(&Http2ClientSession::state_start_frame_read);

    client_vc->set_inactivity_timeout(HRTIME_SECONDS(Http2::no_activity_timeout_in));
    client_vc->set_active_timeout(HRTIME_SECONDS(Http2::active_timeout_in));

    // XXX start the write VIO ...

    // If we have unconsumed data, start tranferring frames now.
    if (this->_reader->is_read_avail_more_than(0)) {
      return this->handleEvent(VC_EVENT_READ_READY, vio);
    }
  }

  // XXX We don't have enough data to check the connection preface. We should
  // reset the accept inactivity
  // timeout. We should have a maximum timeout to get the session started
  // though.

  vio->reenable();
  return 0;
}

int
Http2ClientSession::state_start_frame_read(int event, void *edata)
{
  VIO *vio = static_cast<VIO *>(edata);

  STATE_ENTER(&Http2ClientSession::state_start_frame_read, event);
  ink_assert(event == VC_EVENT_READ_COMPLETE || event == VC_EVENT_READ_READY);
  return state_process_frame_read(event, vio, false);
}

int
Http2ClientSession::do_start_frame_read(Http2ErrorCode &ret_error)
{
  ret_error = Http2ErrorCode::HTTP2_ERROR_NO_ERROR;
  ink_release_assert(this->_reader->read_avail() >= (int64_t)HTTP2_FRAME_HEADER_LEN);

  uint8_t buf[HTTP2_FRAME_HEADER_LEN];
  unsigned nbytes;

  Http2SsnDebug("receiving frame header");
  nbytes = copy_from_buffer_reader(buf, this->_reader, sizeof(buf));

  if (!http2_parse_frame_header(make_iovec(buf), this->current_hdr)) {
    Http2SsnDebug("frame header parse failure");
    this->do_io_close();
    return -1;
  }

  Http2SsnDebug("frame header length=%u, type=%u, flags=0x%x, streamid=%u", (unsigned)this->current_hdr.length,
                (unsigned)this->current_hdr.type, (unsigned)this->current_hdr.flags, this->current_hdr.streamid);

  this->_reader->consume(nbytes);

  if (!http2_frame_header_is_valid(this->current_hdr, this->connection_state.server_settings.get(HTTP2_SETTINGS_MAX_FRAME_SIZE))) {
    ret_error = Http2ErrorCode::HTTP2_ERROR_PROTOCOL_ERROR;
    return -1;
  }

  // If we know up front that the payload is too long, nuke this connection.
  if (this->current_hdr.length > this->connection_state.server_settings.get(HTTP2_SETTINGS_MAX_FRAME_SIZE)) {
    ret_error = Http2ErrorCode::HTTP2_ERROR_FRAME_SIZE_ERROR;
    return -1;
  }

  // CONTINUATIONs MUST follow behind HEADERS which doesn't have END_HEADERS
  Http2StreamId continued_stream_id = this->connection_state.get_continued_stream_id();

  if (continued_stream_id != 0 &&
      (continued_stream_id != this->current_hdr.streamid || this->current_hdr.type != HTTP2_FRAME_TYPE_CONTINUATION)) {
    ret_error = Http2ErrorCode::HTTP2_ERROR_PROTOCOL_ERROR;
    return -1;
  }
  return 0;
}

int
Http2ClientSession::state_complete_frame_read(int event, void *edata)
{
  VIO *vio = static_cast<VIO *>(edata);
  STATE_ENTER(&Http2ClientSession::state_complete_frame_read, event);
  ink_assert(event == VC_EVENT_READ_COMPLETE || event == VC_EVENT_READ_READY);
  if (this->_reader->read_avail() < this->current_hdr.length) {
    if (this->_should_do_something_else()) {
      if (this->_reenable_event == nullptr) {
        vio->disable();
        this->_reenable_event = mutex->thread_holding->schedule_in(this, HRTIME_MSECONDS(1), HTTP2_SESSION_EVENT_REENABLE, vio);
      } else {
        vio->reenable();
      }
    } else {
      vio->reenable();
    }
    return 0;
  }
  Http2SsnDebug("completed frame read, %" PRId64 " bytes available", this->_reader->read_avail());

  return state_process_frame_read(event, vio, true);
}

int
Http2ClientSession::do_complete_frame_read()
{
  // XXX parse the frame and handle it ...
  ink_release_assert(this->_reader->read_avail() >= this->current_hdr.length);

  Http2Frame frame(this->current_hdr, this->_reader);
  send_connection_event(&this->connection_state, HTTP2_SESSION_EVENT_RECV, &frame);
  this->_reader->consume(this->current_hdr.length);
  ++(this->_n_frame_read);

  // Set the event handler if there is no more data to process a new frame
  HTTP2_SET_SESSION_HANDLER(&Http2ClientSession::state_start_frame_read);

  return 0;
}

int
Http2ClientSession::state_process_frame_read(int event, VIO *vio, bool inside_frame)
{
  if (inside_frame) {
    do_complete_frame_read();
  }

  while (this->_reader->read_avail() >= static_cast<int64_t>(HTTP2_FRAME_HEADER_LEN)) {
    // Cancel reading if there was an error or connection is closed
    if (connection_state.tx_error_code.code != static_cast<uint32_t>(Http2ErrorCode::HTTP2_ERROR_NO_ERROR) ||
        connection_state.is_state_closed()) {
      Http2SsnDebug("reading a frame has been canceled (%u)", connection_state.tx_error_code.code);
      break;
    }

    Http2ErrorCode err = Http2ErrorCode::HTTP2_ERROR_NO_ERROR;
    if (this->connection_state.get_stream_error_rate() > std::min(1.0, Http2::stream_error_rate_threshold * 2.0)) {
      ip_port_text_buffer ipb;
      const char *client_ip = ats_ip_ntop(get_client_addr(), ipb, sizeof(ipb));
<<<<<<< HEAD
      Error("HTTP/2 session error client_ip=%s session_id=%" PRId64
            " closing a connection, because its stream error rate (%f) is too high",
            client_ip, get_id(), this->connection_state.get_stream_error_rate());
=======
      Warning("HTTP/2 session error client_ip=%s session_id=%" PRId64
              " closing a connection, because its stream error rate (%f) is too high",
              client_ip, connection_id(), this->connection_state.get_stream_error_rate());
>>>>>>> 770f9d4f
      err = Http2ErrorCode::HTTP2_ERROR_ENHANCE_YOUR_CALM;
    }

    // Return if there was an error
    if (err > Http2ErrorCode::HTTP2_ERROR_NO_ERROR || do_start_frame_read(err) < 0) {
      // send an error if specified.  Otherwise, just go away
      if (err > Http2ErrorCode::HTTP2_ERROR_NO_ERROR) {
        SCOPED_MUTEX_LOCK(lock, this->connection_state.mutex, this_ethread());
        if (!this->connection_state.is_state_closed()) {
          this->connection_state.send_goaway_frame(this->connection_state.get_latest_stream_id_in(), err);
          this->set_half_close_local_flag(true);
          this->do_io_close();
        }
      }
      return 0;
    }

    // If there is no more data to finish the frame, set up the event handler and reenable
    if (this->_reader->read_avail() < this->current_hdr.length) {
      HTTP2_SET_SESSION_HANDLER(&Http2ClientSession::state_complete_frame_read);
      break;
    }
    do_complete_frame_read();

    if (this->_should_do_something_else()) {
      if (this->_reenable_event == nullptr) {
        vio->disable();
        this->_reenable_event = mutex->thread_holding->schedule_in(this, HRTIME_MSECONDS(1), HTTP2_SESSION_EVENT_REENABLE, vio);
        return 0;
      }
    }
  }

  // If the client hasn't shut us down, reenable
  if (!this->is_client_closed()) {
    vio->reenable();
  }
  return 0;
}

void
Http2ClientSession::increment_current_active_client_connections_stat()
{
  HTTP2_INCREMENT_THREAD_DYN_STAT(HTTP2_STAT_CURRENT_ACTIVE_CLIENT_CONNECTION_COUNT, this_ethread());
}

void
Http2ClientSession::decrement_current_active_client_connections_stat()
{
  HTTP2_DECREMENT_THREAD_DYN_STAT(HTTP2_STAT_CURRENT_ACTIVE_CLIENT_CONNECTION_COUNT, this_ethread());
}

void
Http2ClientSession::remember(const SourceLocation &location, int event, int reentrant)
{
  this->_history.push_back(location, event, reentrant);
}

bool
Http2ClientSession::_should_do_something_else()
{
  // Do something else every 128 incoming frames
  return (this->_n_frame_read & 0x7F) == 0;
}

NetVConnection *
Http2ClientSession::get_netvc() const
{
  return client_vc;
}

sockaddr const *
Http2ClientSession::get_client_addr()
{
  return client_vc ? client_vc->get_remote_addr() : &cached_client_addr.sa;
}

sockaddr const *
Http2ClientSession::get_local_addr()
{
  return client_vc ? client_vc->get_local_addr() : &cached_local_addr.sa;
}
void
Http2ClientSession::write_reenable()
{
  write_vio->reenable();
}

int
Http2ClientSession::get_transact_count() const
{
  return connection_state.get_stream_requests();
}

void
Http2ClientSession::release(ProxyTransaction *trans)
{
}

const char *
Http2ClientSession::get_protocol_string() const
{
  return "http/2";
}

int
Http2ClientSession::populate_protocol(std::string_view *result, int size) const
{
  int retval = 0;
  if (size > retval) {
    result[retval++] = IP_PROTO_TAG_HTTP_2_0;
    if (size > retval) {
      retval += super::populate_protocol(result + retval, size - retval);
    }
  }
  return retval;
}

const char *
Http2ClientSession::protocol_contains(std::string_view prefix) const
{
  const char *retval = nullptr;

  if (prefix.size() <= IP_PROTO_TAG_HTTP_2_0.size() && strncmp(IP_PROTO_TAG_HTTP_2_0.data(), prefix.data(), prefix.size()) == 0) {
    retval = IP_PROTO_TAG_HTTP_2_0.data();
  } else {
    retval = super::protocol_contains(prefix);
  }
  return retval;
}

void
Http2ClientSession::add_url_to_pushed_table(const char *url, int url_len)
{
  if (h2_pushed_urls.size() < Http2::push_diary_size) {
    h2_pushed_urls.emplace(url);
  }
}<|MERGE_RESOLUTION|>--- conflicted
+++ resolved
@@ -401,15 +401,9 @@
                Http2::stream_error_rate_threshold) { // For a case many stream errors happened
       ip_port_text_buffer ipb;
       const char *client_ip = ats_ip_ntop(get_client_addr(), ipb, sizeof(ipb));
-<<<<<<< HEAD
-      Error("HTTP/2 session error client_ip=%s session_id=%" PRId64
-            " closing a connection, because its stream error rate (%f) exceeded the threshold (%f)",
-            client_ip, get_id(), this->connection_state.get_stream_error_rate(), Http2::stream_error_rate_threshold);
-=======
       Warning("HTTP/2 session error client_ip=%s session_id=%" PRId64
               " closing a connection, because its stream error rate (%f) exceeded the threshold (%f)",
-              client_ip, connection_id(), this->connection_state.get_stream_error_rate(), Http2::stream_error_rate_threshold);
->>>>>>> 770f9d4f
+              client_ip, get_id(), this->connection_state.get_stream_error_rate(), Http2::stream_error_rate_threshold);
       Http2SsnDebug("Preparing for graceful shutdown because of a high stream error rate");
       cause_of_death = Http2SessionCod::HIGH_ERROR_RATE;
       this->connection_state.set_shutdown_state(HTTP2_SHUTDOWN_NOT_INITIATED, Http2ErrorCode::HTTP2_ERROR_ENHANCE_YOUR_CALM);
@@ -587,15 +581,9 @@
     if (this->connection_state.get_stream_error_rate() > std::min(1.0, Http2::stream_error_rate_threshold * 2.0)) {
       ip_port_text_buffer ipb;
       const char *client_ip = ats_ip_ntop(get_client_addr(), ipb, sizeof(ipb));
-<<<<<<< HEAD
-      Error("HTTP/2 session error client_ip=%s session_id=%" PRId64
-            " closing a connection, because its stream error rate (%f) is too high",
-            client_ip, get_id(), this->connection_state.get_stream_error_rate());
-=======
       Warning("HTTP/2 session error client_ip=%s session_id=%" PRId64
               " closing a connection, because its stream error rate (%f) is too high",
-              client_ip, connection_id(), this->connection_state.get_stream_error_rate());
->>>>>>> 770f9d4f
+              client_ip, get_id(), this->connection_state.get_stream_error_rate());
       err = Http2ErrorCode::HTTP2_ERROR_ENHANCE_YOUR_CALM;
     }
 
