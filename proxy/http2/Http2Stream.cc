--- conflicted
+++ resolved
@@ -981,16 +981,6 @@
   return true;
 }
 
-<<<<<<< HEAD
-void
-Http2Stream::mark_body_done()
-{
-  body_done = true;
-  if (response_is_chunked()) {
-    ink_assert(chunked_handler.state == ChunkedHandler::CHUNK_READ_DONE ||
-               chunked_handler.state == ChunkedHandler::CHUNK_READ_ERROR);
-    this->write_vio.nbytes = response_header.length_get() + chunked_handler.dechunked_size;
-=======
 int
 Http2Stream::get_transaction_priority_weight() const
 {
@@ -1004,6 +994,5 @@
     return -1;
   } else {
     return priority_node->parent ? priority_node->parent->id : 0;
->>>>>>> a083b7ac
   }
 }