--- conflicted
+++ resolved
@@ -688,12 +688,7 @@
   MgmtByte enable_parent_timeout_markdowns = 0;
   MgmtByte disable_parent_markdowns        = 0;
 
-<<<<<<< HEAD
-  MgmtInt down_server_timeout = 300;
-=======
   ts_seconds down_server_timeout{300};
-  MgmtInt client_abort_threshold = 1000;
->>>>>>> 156528de
 
   // open read failure retries.
   MgmtInt max_cache_open_read_retries = -1;
