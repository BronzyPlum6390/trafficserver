# proxy Makefile.am
#
#  Licensed to the Apache Software Foundation (ASF) under one
#  or more contributor license agreements.  See the NOTICE file
#  distributed with this work for additional information
#  regarding copyright ownership.  The ASF licenses this file
#  to you under the Apache License, Version 2.0 (the
#  "License"); you may not use this file except in compliance
#  with the License.  You may obtain a copy of the License at
#
#      http://www.apache.org/licenses/LICENSE-2.0
#
#  Unless required by applicable law or agreed to in writing, software
#  distributed under the License is distributed on an "AS IS" BASIS,
#  WITHOUT WARRANTIES OR CONDITIONS OF ANY KIND, either express or implied.
#  See the License for the specific language governing permissions and
#  limitations under the License.

# Note that hdrs is targeted from ../Makefile.am
SUBDIRS = congest http logging config
noinst_LIBRARIES =
bin_PROGRAMS = \
  traffic_server \
  traffic_logcat \
  traffic_logstats \
  traffic_sac

noinst_PROGRAMS = \
  test_xml_parser

TESTS = \
  tests/test_logstats_json \
  tests/test_logstats_summary \
  test_xml_parser

AM_CPPFLAGS = \
  $(iocore_include_dirs) \
  -I$(top_srcdir)/lib/records \
  -I$(top_srcdir)/lib/ts \
  -I$(srcdir)/http \
  -I$(srcdir)/logging \
  -I$(srcdir)/http/remap  \
  -I$(srcdir)/hdrs \
  -I$(srcdir)/shared \
  -I$(top_srcdir)/mgmt \
  -I$(top_srcdir)/mgmt/preparse \
  -I$(top_srcdir)/mgmt/utils \
<<<<<<< HEAD
  -I$(top_builddir)/proxy/api/ts \
  -I$(top_srcdir)/lib
=======
  -I$(srcdir)/api/ts \
  -I. \
  -I./api/ts \
  -I$(top_srcdir)/lib \
  $(LUA_CFLAGS)
>>>>>>> c2ca0dca

noinst_HEADERS = \
  ConfigParse.h \
  Show.h


if STATIC_LIBTS
   which_libts = $(top_builddir)/lib/ts/.libs/libtsutil.a
else
   which_libts = $(top_builddir)/lib/ts/libtsutil.la
endif

EXTRA_DIST = InkAPITestTool.cc example_alarm_bin.sh example_prep.sh

traffic_server_SOURCES = \
  AbstractBuffer.cc \
  AbstractBuffer.h \
  CacheControl.cc \
  CacheControl.h \
  ControlBase.cc \
  ControlBase.h \
  ControlMatcher.cc \
  ControlMatcher.h \
  CoreUtils.cc \
  CoreUtils.h \
  DynamicStats.h \
  EventName.cc \
  HttpTransStats.h \
  ICP.cc \
  ICP.h \
  ICPConfig.cc \
  ICPevents.h \
  ICPlog.h \
  ICPProcessor.cc \
  ICPProcessor.h \
  ICPStats.cc \
  InkAPI.cc \
  FetchSM.cc \
  InkAPIInternal.h \
  InkIOCoreAPI.cc \
  IPAllow.cc \
  IPAllow.h \
  luaConfig.cc \
  luaConfig.h \
  Main.cc \
  Main.h \
  ParentSelection.cc \
  ParentSelection.h \
  Plugin.cc \
  Plugin.h \
  PluginVC.cc \
  PluginVC.h \
  Prefetch.cc \
  Prefetch.h \
  ReverseProxy.cc \
  ReverseProxy.h \
  SocksProxy.cc \
  StatPages.cc \
  StatPages.h \
  StatSystem.cc \
  StatSystem.h \
  Transform.cc \
  Transform.h \
  TransformInternal.h \
  Update.cc \
  Update.h

if BUILD_TESTS
  traffic_server_SOURCES +=  InkAPITest.cc  \
    RegressionSM.h \
    RegressionSM.cc
endif

traffic_server_LDFLAGS = @LUA_LUAJIT_LDFLAGS@ @EXTRA_CXX_LDFLAGS@ @LIBTOOL_LINK_FLAGS@
traffic_server_LDADD = \
  http/libhttp.a \
  http/remap/libhttp_remap.a \
  congest/libCongestionControl.a \
  logging/liblogging.a \
  logging/liblogcollation.a \
  hdrs/libhdrs.a  \
  shared/liberror.a  \
  shared/libdiagsconfig.a  \
  shared/libsignals.a \
  shared/libxml.a \
  $(top_builddir)/mgmt/preparse/libpreparse.a \
  $(top_builddir)/mgmt/utils/libutils_p.a \
  $(top_builddir)/mgmt/libmgmt_p.a \
  $(top_builddir)/iocore/utils/libinkutils.a \
  $(top_builddir)/iocore/cluster/libinkcluster.a \
  $(top_builddir)/iocore/dns/libinkdns.a \
  $(top_builddir)/iocore/hostdb/libinkhostdb.a \
  $(top_builddir)/iocore/dns/libinkdns.a \
  $(top_builddir)/iocore/cluster/libinkcluster.a \
  $(top_builddir)/iocore/cache/libinkcache.a \
  $(top_builddir)/iocore/aio/libinkaio.a \
  $(top_builddir)/iocore/net/libinknet.a \
  $(top_builddir)/iocore/eventsystem/libinkevent.a \
  $(top_builddir)/lib/records/librecprocess.a \
  $(top_builddir)/iocore/eventsystem/libinkevent.a \
  $(which_libts) \
  @hwloc_LIBS@ \
  @LUA_LIBS@ \
  @LIBPCRE@ \
  @LIBSSL@ \
  @LIBTCL@ \
  @LIBEXPAT@ \
  @LIBDEMANGLE@ \
  @LIBCAP@ \
  @LIBRESOLV@ \
  @LIBZ@ \
  @LIBLZMA@ \
  @LIBPROFILER@ \
  -lm

<<<<<<< HEAD
if BUILD_LUA_SUPPORT
traffic_server_LDFLAGS += @LUA_LUAJIT_LDFLAGS@
endif

traffic_logcat_SOURCES = logcat.cc
=======
traffic_logcat_SOURCES = \
  logcat.cc \
  signals.cc \
  InkXml.cc \
  DiagsConfig.cc \
  UglyLogStubs.cc
>>>>>>> c2ca0dca
traffic_logcat_LDFLAGS = @EXTRA_CXX_LDFLAGS@ @LIBTOOL_LINK_FLAGS@
traffic_logcat_LDADD = \
  logging/liblogging.a \
  shared/libdiagsconfig.a \
  shared/libUglyLogStubs.a \
  shared/libsignals.a \
  shared/libxml.a \
  $(top_builddir)/mgmt/utils/libutils_p.a \
  $(top_builddir)/mgmt/libmgmt_p.a \
  $(top_builddir)/lib/records/librecprocess.a \
  $(top_builddir)/iocore/eventsystem/libinkevent.a \
  $(top_builddir)/lib/ts/libtsutil.la \
  @LIBRESOLV@ @LIBPCRE@ @LIBSSL@ @LIBTCL@ \
  @LIBEXPAT@ @LIBDEMANGLE@ @LIBPROFILER@ -lm

traffic_logstats_SOURCES = logstats.cc
traffic_logstats_LDFLAGS = @EXTRA_CXX_LDFLAGS@ @LIBTOOL_LINK_FLAGS@
traffic_logstats_LDADD = \
  logging/liblogging.a \
  shared/libdiagsconfig.a \
  shared/libUglyLogStubs.a \
  shared/libsignals.a \
  shared/libxml.a \
  $(top_builddir)/mgmt/utils/libutils_p.a \
  $(top_builddir)/mgmt/libmgmt_p.a \
  $(top_builddir)/lib/records/librecprocess.a \
  $(top_builddir)/iocore/eventsystem/libinkevent.a \
  $(top_builddir)/lib/ts/libtsutil.la \
  @LIBRESOLV@ @LIBPCRE@ @LIBSSL@ @LIBTCL@ \
  @LIBEXPAT@ @LIBDEMANGLE@ @LIBPROFILER@ -lm

traffic_sac_SOURCES = \
  sac.cc \
  ICP.cc \
  ICPConfig.cc \
  ICPProcessor.cc \
  ICPStats.cc \
  IPAllow.cc \
  ParentSelection.cc \
  ControlBase.cc \
  ControlMatcher.cc \
  CacheControl.cc \
  StatSystem.cc \
  ReverseProxy.cc \
  EventName.cc \
  StatPages.cc \
  PluginVC.cc \
  AbstractBuffer.cc \
  Transform.cc \
  Prefetch.cc \
  Update.cc \
  Plugin.cc \
  InkAPI.cc \
  FetchSM.cc \
<<<<<<< HEAD
  InkIOCoreAPI.cc
=======
  InkIOCoreAPI.cc \
  luaConfig.cc \
  InkXml.cc
>>>>>>> c2ca0dca

traffic_sac_LDFLAGS = @LUA_LUAJIT_LDFLAGS@ @EXTRA_CXX_LDFLAGS@ @LIBTOOL_LINK_FLAGS@
traffic_sac_LDADD = \
  http/libhttp.a \
  shared/libdiagsconfig.a \
  http/remap/libhttp_remap.a \
  congest/libCongestionControl.a \
  logging/liblogging.a \
  logging/liblogcollation.a \
  hdrs/libhdrs.a \
  shared/liberror.a \
  shared/libsignals.a \
  shared/libxml.a \
  $(top_builddir)/mgmt/preparse/libpreparse.a \
  $(top_builddir)/mgmt/utils/libutils_p.a \
  $(top_builddir)/mgmt/libmgmt_p.a \
  $(top_builddir)/iocore/cluster/libinkcluster.a \
  $(top_builddir)/iocore/dns/libinkdns.a \
  $(top_builddir)/iocore/hostdb/libinkhostdb.a \
  $(top_builddir)/iocore/cluster/libinkcluster.a \
  $(top_builddir)/iocore/cache/libinkcache.a \
  $(top_builddir)/iocore/utils/libinkutils.a \
  $(top_builddir)/iocore/aio/libinkaio.a \
  $(top_builddir)/iocore/net/libinknet.a \
  $(top_builddir)/iocore/eventsystem/libinkevent.a \
  $(top_builddir)/lib/records/librecprocess.a \
  $(top_builddir)/lib/ts/libtsutil.la \
  @LUA_LIBS@ \
  @LIBRESOLV@ @LIBPCRE@ @LIBSSL@ @LIBTCL@ \
  @LIBEXPAT@ @LIBDEMANGLE@ @LIBZ@ @LIBLZMA@ @LIBPROFILER@ -lm

if BUILD_TESTS
  traffic_sac_SOURCES += RegressionSM.cc
endif


test_xml_parser_SOURCES = test_xml_parser.cc
test_xml_parser_LDADD = \
  $(top_builddir)/lib/records/librecprocess.a \
  $(top_builddir)/mgmt/libmgmt_p.a \
  $(top_builddir)/mgmt/utils/libutils_p.a \
  $(top_builddir)/iocore/eventsystem/libinkevent.a \
  $(top_builddir)/lib/ts/libtsutil.la \
  shared/libsignals.a \
  shared/libxml.a \
  @LIBTCL@

versiondir = $(pkgsysconfdir)

install-data-local:
	if [ `id -un` != "root" ]; then \
		$(INSTALL) -d $(DESTDIR)$(pkglocalstatedir) $(DESTDIR)$(pkglogdir) $(DESTDIR)$(pkgruntimedir) \
				$(DESTDIR)$(pkgsysconfdir) $(DESTDIR)$(pkgdatadir) $(DESTDIR)$(pkgcachedir); \
	else \
		 $(INSTALL) -d $(DESTDIR)$(pkglocalstatedir); \
		 $(INSTALL) -d -o $(pkgsysuser) -g $(pkgsysgroup) $(DESTDIR)$(pkglogdir) \
				$(DESTDIR)$(pkgruntimedir) $(DESTDIR)$(pkgsysconfdir) \
				$(DESTDIR)$(pkgdatadir) $(DESTDIR)$(pkgcachedir); \
	fi

install-data-hook:
	if [ `id -un` == "root" ]; then \
		chown -R $(pkgsysuser):$(pkgsysgroup) $(DESTDIR)$(pkgsysconfdir) $(DESTDIR)$(pkgdatadir);\
	fi
	-echo "<TS_VERSION> $(PACKAGE_VERSION)" > $(DESTDIR)$(pkgsysconfdir)/trafficserver-release<|MERGE_RESOLUTION|>--- conflicted
+++ resolved
@@ -45,16 +45,9 @@
   -I$(top_srcdir)/mgmt \
   -I$(top_srcdir)/mgmt/preparse \
   -I$(top_srcdir)/mgmt/utils \
-<<<<<<< HEAD
   -I$(top_builddir)/proxy/api/ts \
-  -I$(top_srcdir)/lib
-=======
-  -I$(srcdir)/api/ts \
-  -I. \
-  -I./api/ts \
   -I$(top_srcdir)/lib \
   $(LUA_CFLAGS)
->>>>>>> c2ca0dca
 
 noinst_HEADERS = \
   ConfigParse.h \
@@ -170,20 +163,11 @@
   @LIBPROFILER@ \
   -lm
 
-<<<<<<< HEAD
 if BUILD_LUA_SUPPORT
 traffic_server_LDFLAGS += @LUA_LUAJIT_LDFLAGS@
 endif
 
 traffic_logcat_SOURCES = logcat.cc
-=======
-traffic_logcat_SOURCES = \
-  logcat.cc \
-  signals.cc \
-  InkXml.cc \
-  DiagsConfig.cc \
-  UglyLogStubs.cc
->>>>>>> c2ca0dca
 traffic_logcat_LDFLAGS = @EXTRA_CXX_LDFLAGS@ @LIBTOOL_LINK_FLAGS@
 traffic_logcat_LDADD = \
   logging/liblogging.a \
@@ -238,13 +222,8 @@
   Plugin.cc \
   InkAPI.cc \
   FetchSM.cc \
-<<<<<<< HEAD
-  InkIOCoreAPI.cc
-=======
   InkIOCoreAPI.cc \
-  luaConfig.cc \
-  InkXml.cc
->>>>>>> c2ca0dca
+  luaConfig.cc
 
 traffic_sac_LDFLAGS = @LUA_LUAJIT_LDFLAGS@ @EXTRA_CXX_LDFLAGS@ @LIBTOOL_LINK_FLAGS@
 traffic_sac_LDADD = \
