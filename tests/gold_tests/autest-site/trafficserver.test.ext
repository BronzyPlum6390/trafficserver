'''
'''
#  Licensed to the Apache Software Foundation (ASF) under one
#  or more contributor license agreements.  See the NOTICE file
#  distributed with this work for additional information
#  regarding copyright ownership.  The ASF licenses this file
#  to you under the Apache License, Version 2.0 (the
#  "License"); you may not use this file except in compliance
#  with the License.  You may obtain a copy of the License at
#
#      http://www.apache.org/licenses/LICENSE-2.0
#
#  Unless required by applicable law or agreed to in writing, software
#  distributed under the License is distributed on an "AS IS" BASIS,
#  WITHOUT WARRANTIES OR CONDITIONS OF ANY KIND, either express or implied.
#  See the License for the specific language governing permissions and
#  limitations under the License.

from __future__ import print_function
import os
from ports import get_port


def make_id(s):
    return s.replace(".", "_").replace('-', '_')


# A mapping from log type to the log name. 'stdout' and 'stderr' are handled
# specially and are used to indicate the stdout and stderr streams,
# respectively.
default_log_data = {
    'diags': 'diags.log',
    'error': 'error.log',
    'manager': 'manager.log'
}

# 'block_for_debug', if True, causes traffic_server to run with the --block option enabled, and effectively
# disables timeouts that could be triggered by running traffic_server under a debugger.


def MakeATSProcess(obj, name, command='traffic_server', select_ports=True,
                   enable_tls=False, enable_cache=True, enable_quic=False,
<<<<<<< HEAD
                   block_for_debug=False, log_data=default_log_data, dump_runroot=True):
=======
                   block_for_debug=False, log_data=default_log_data,
                   use_traffic_out=True):
>>>>>>> 952bf25a
    #####################################
    # common locations

    # directory we will setup for the ATS to run under
    ts_dir = os.path.join(obj.RunDirectory, name)
    # common bin directory
    bin_dir = 'bin'

    # manually set up all directory for the test

    # configuration directory
    config_dir = os.path.join(ts_dir, 'config')

    # directory contains the html response templates
    template_dir = os.path.join(config_dir, 'body_factory')

    # contains plugins
    plugin_dir = os.path.join(ts_dir, 'plugin')

    # the log directory
    log_dir = os.path.join(ts_dir, 'log')

    # runtime dir
    runtime_dir = os.path.join(ts_dir, 'runtime')

    #ssl, storage & cache
    ssl_dir = os.path.join(ts_dir, 'ssl')
    storage_dir = os.path.join(ts_dir, 'storage')
    cache_dir = os.path.join(ts_dir, 'cache')

    ts_args = ''
    if use_traffic_out:
        # Bind stdout/err to traffic.out. This allows tests to wait upon
        # content from the traffic.out file, something that cannot be done on
        # process stdout/stderr in AuTest.
        traffic_out = os.path.join(log_dir, 'traffic.out')
        ts_args += f' --bind_stderr {traffic_out}'
        ts_args += f' --bind_stdout {traffic_out}'

    if block_for_debug:
        ts_args += ' --block'

    if 'traffic_manager' in command:
        if '--tsArgs' in command:
            # None of our tests do this, but if we eventually pass in --tsArgs
            # at some point from a test, we'll need to figure out how to mix
            # that with the arguments we're assembling for --tsArgs here.
            host.WriteError('Do not know how to assemble --tsArgs.')
        if ts_args:
            command += f' --tsArgs "{ts_args}"'
    elif 'traffic_server' in command:
        command += ts_args

    # create process
    p = obj.Processes.Process(name, command)
    #p_debug = obj.Processes.Process("port-debug", "ss --listen --tcp --process")
    #p_debug.Env['PATH'] = "/usr/sbin" + os.pathsep + p.ComposeEnv()['PATH']
    # p.StartBefore(p_debug)
    # we want to have a few directories more fixed
    # this helps with debugging as location are common
    # we do this by overriding locations from the "layout"
    # used as part of build. This means loctaion such as
    # PROXY_CONFIG_BIN_PATH with always be $root/bin
    # not something else such as bin64
    #####

    # set root for this test
    p.Env['TS_ROOT'] = ts_dir
    p.Setup.MakeDir(ts_dir)

    # set bin location

    p.Env['PROXY_CONFIG_BIN_PATH'] = bin_dir
    bin_path = os.path.join(ts_dir, bin_dir)
    p.Env['PATH'] = bin_path + os.pathsep + p.ComposeEnv()['PATH']
    p.Setup.Copy(p.Variables.BINDIR, bin_path, CopyLogic.SoftFiles)

    # setup config directory
    AddMethodToInstance(p, chownForATSProcess)

    # copy all basic config files we need to get this to work
    cfg_dir = os.path.join(AUTEST_SITE_PATH, "min_cfg")

    p.Setup.MakeDir(config_dir)
    p.chownForATSProcess(config_dir)

    for f in os.listdir(cfg_dir):
        p.Setup.CopyAs(os.path.join(cfg_dir, f), config_dir)

    #########################################################
    # setup config directory
    p.Env['PROXY_CONFIG_CONFIG_DIR'] = config_dir
    p.Variables.CONFIGDIR = config_dir
    #########################################################
    # setup read-only data directory in config. Needed for response body
    # responses

    p.Env['PROXY_CONFIG_BODY_FACTORY_TEMPLATE_SETS_DIR'] = template_dir
    p.Variables.BODY_FACTORY_TEMPLATE_DIR = template_dir
    p.Setup.Copy(
        os.path.join(p.Variables.SYSCONFDIR, 'body_factory'), template_dir)

    #########################################################
    # setup cache directory
    p.Setup.MakeDir(cache_dir)
    p.Env['PROXY_CONFIG_CACHE_DIR'] = cache_dir
    p.Variables.CACHEDIR = cache_dir

    #########################################################
    # setup read-only data directory for plugins

    p.Env['PROXY_CONFIG_PLUGIN_PLUGIN_DIR'] = plugin_dir
    p.Setup.Copy(p.Variables.PLUGINDIR, plugin_dir, CopyLogic.SoftFiles)

    #########################################################
    # create subdirectories that need to exist (but are empty)
    # log directory has to be created with correct permissions
    p.Setup.MakeDir(log_dir)  # log directory has to be created
    p.chownForATSProcess(log_dir)

    # set env so traffic server uses correct locations
    p.Env['PROXY_CONFIG_LOG_LOGFILE_DIR'] = log_dir
    p.Variables.LOGDIR = log_dir

    # this is needed for cache and communication sockets
    # Below was to make shorter paths but the code in
    # set runtime directory(local state dir)
    p.Env['PROXY_CONFIG_LOCAL_STATE_DIR'] = runtime_dir
    p.Env['PROXY_CONFIG_HOSTDB_STORAGE_PATH'] = runtime_dir
    p.Variables.RUNTIMEDIR = runtime_dir
    p.Variables.LOCALSTATEDIR = runtime_dir

    p.Setup.MakeDir(runtime_dir)
    p.chownForATSProcess(runtime_dir)

    # will need this for traffic_manager is it runs
    p.Setup.MakeDir(os.path.join(config_dir, 'snapshots'))
    p.Env['PROXY_CONFIG_SNAPSHOT_DIR'] = os.path.join(config_dir, 'snapshots')
    ##########################################################
    # create subdirectories that need to exist (but are empty)
    # ssl directory has to be created for keeping certs and keys
    p.Setup.MakeDir(ssl_dir)
    p.chownForATSProcess(ssl_dir)

    # set env so traffic server uses correct locations
    p.Env['PROXY_CONFIG_SSL_DIR'] = ssl_dir
    p.Variables.SSLDir = ssl_dir
    AddMethodToInstance(p, addSSLfile)

    # Add default cert folder & register handy method.
    AddMethodToInstance(p, addDefaultSSLFiles)
    AddMethodToInstance(p, addSSLFileFromDefaultTestFolder)
    ########################################################
    # cache.db directory
    p.Setup.MakeDir(storage_dir)
    p.chownForATSProcess(storage_dir)

    # set env so traffic server uses correct locations
    p.Env['PROXY_CONFIG_STORAGE_DIR'] = storage_dir
    p.Variables.STORAGEDIR = storage_dir
    #########################################################
    # define the basic file for a given test run
    # traffic.out ?? # cannot find it at the moment...
    # squid.log
    fname = "squid.log"
    tmpname = os.path.join(log_dir, fname)
    p.Disk.File(tmpname, id=make_id(fname))
    # error.log
    fname = log_data['error']
    if fname == 'stdout':
        p.Disk.error_log = p.Streams.stdout
    elif fname == 'stderr':
        p.Disk.error_log = p.Streams.stderr
    else:
        tmpname = os.path.join(log_dir, fname)
        p.Disk.File(tmpname, id='error_log')
    # diags.log
    fname = log_data['diags']
    if fname == 'stdout':
        p.Disk.diags_log = p.Streams.stdout
    elif fname == 'stderr':
        p.Disk.diags_log = p.Streams.stderr
    else:
        tmpname = os.path.join(log_dir, fname)
        p.Disk.File(tmpname, id='diags_log')
    # add this test back once we have network namespaces working again
    p.Disk.diags_log.Content = Testers.ExcludesExpression(
        "ERROR:", f"Diags log file {fname} should not contain errors")
    p.Disk.diags_log.Content += Testers.ExcludesExpression(
        "FATAL:", f"Diags log file {fname} should not contain errors")
    p.Disk.diags_log.Content += Testers.ExcludesExpression(
        "Unrecognized configuration value",
        f"Diags log file {fname} should not contain a warning about an unrecognized configuration")

    # traffic.out
    fname = "traffic.out"
    tmpname = os.path.join(log_dir, fname)
    p.Disk.File(tmpname, id='traffic_out')

    if "traffic_manager" in command:
        fname = log_data['manager']
        if fname == 'stdout':
            p.Disk.manager_log = p.Streams.stdout
        elif fname == 'stderr':
            p.Disk.manager_log = p.Streams.stderr
        else:
            tmpname = os.path.join(log_dir, fname)
            p.Disk.File(tmpname, id='manager_log')

    # config files
    def MakeConfigFile(self, fname):
        tmpname = os.path.join(config_dir, fname)
        return self.File(tmpname, id=make_id(fname), typename="ats:config")

    AddMethodToInstance(p.Disk, MakeConfigFile)

    # "Core" config files are pre-defined as variables.
    fname = "records.config"
    tmpname = os.path.join(config_dir, fname)
    p.Disk.File(tmpname, id=make_id(fname), typename="ats:config:records")

    fname = "cache.config"
    tmpname = os.path.join(config_dir, fname)
    p.Disk.File(tmpname, id=make_id(fname), typename="ats:config")

    fname = "hosting.config"
    tmpname = os.path.join(config_dir, fname)
    p.Disk.File(tmpname, id=make_id(fname), typename="ats:config")

    fname = "ip_allow.yaml"
    tmpname = os.path.join(config_dir, fname)
    p.Disk.File(tmpname, id=make_id(fname), typename="ats:config")

    fname = "logging.yaml"
    tmpname = os.path.join(config_dir, fname)
    p.Disk.File(tmpname, id=make_id(fname), typename="ats:config")

    fname = "parent.config"
    tmpname = os.path.join(config_dir, fname)
    p.Disk.File(tmpname, id=make_id(fname), typename="ats:config")

    fname = "plugin.config"
    tmpname = os.path.join(config_dir, fname)
    p.Disk.File(tmpname, id=make_id(fname), typename="ats:config")

    fname = "remap.config"
    tmpname = os.path.join(config_dir, fname)
    p.Disk.File(tmpname, id=make_id(fname), typename="ats:config")

    fname = "socks.config"
    tmpname = os.path.join(config_dir, fname)
    p.Disk.File(tmpname, id=make_id(fname), typename="ats:config")

    fname = "splitdns.config"
    tmpname = os.path.join(config_dir, fname)
    p.Disk.File(tmpname, id=make_id(fname), typename="ats:config")

    fname = "ssl_multicert.config"
    tmpname = os.path.join(config_dir, fname)
    p.Disk.File(tmpname, id=make_id(fname), typename="ats:config")

    fname = "sni.yaml"
    tmpname = os.path.join(config_dir, fname)
    p.Disk.File(tmpname, id=make_id(fname), typename="ats:config")

    fname = "storage.config"
    tmpname = os.path.join(config_dir, fname)
    p.Disk.File(tmpname, id=make_id(fname), typename="ats:config")

    fname = "volume.config"
    tmpname = os.path.join(config_dir, fname)
    p.Disk.File(tmpname, id=make_id(fname), typename="ats:config")

    # The big motivation in exposing this file is that we need to tell the traffic_ctl
    # where to find the socket to interact with the TS. traffic_ctl cannot rely only
    # in the build layout for unit test.
    fname = "runroot.yaml"
    tmpname = os.path.join(config_dir, fname)
    p.Disk.File(tmpname, id=make_id(fname), typename="ats:config")

    # Fill in the runroot file and set the config var, this will be used traffic_server
    # and traffic_ctl
    if dump_runroot:
        p.Disk.runroot_yaml.AddLines([f'runtimedir: {runtime_dir}',
                                      f'cachedir: {cache_dir}',
                                      f'localstatedir: {runtime_dir}',
                                      f'bindir: {bin_dir}',
                                      f'prefix: {ts_dir}',
                                      f'logdir: {log_dir}',
                                      f'sysconfdir: {config_dir}'])
        # Add more if needed
        p.Env['TS_RUNROOT'] = os.path.join(config_dir, "runroot.yaml")

    ##########################################################
    # set up default ports
    # get some ports  TODO make it so we can hold on to the socket
    if select_ports:

        # some system have a bug in which ipv4 and ipv6 share port space
        # Make two different ports to avoid this
        get_port(p, "port")
        get_port(p, "portv6")

        if enable_tls:
            get_port(p, "ssl_port")
            get_port(p, "ssl_portv6")
    else:
        p.Variables.port = 8080
        p.Variables.portv6 = 8080

        if enable_tls:
            p.Variables.ssl_port = 4443
            p.Variables.ssl_portv6 = 4444

    get_port(p, "manager_port")
    get_port(p, "admin_port")

    if enable_cache:
        # In records.config, the cache is enabled by default so there's nothing
        # we have to do here to functionally enable it. However, the tests that
        # rely upon the cache will not function correctly if ATS starts
        # processing traffic before the cache is ready. Thus we set the
        # wait_for_cache configuration.
        p.Disk.records_config.update({
            # Do not accept connections from clients until cache subsystem is
            # operational.
            'proxy.config.http.wait_for_cache': 1,
        })
    else:
        # The user wants the cache to be disabled.
        p.Disk.records_config.update({
            'proxy.config.http.cache.http': 0
        })

    if enable_quic:
        p.Disk.records_config.update({
            'proxy.config.udp.threads': 1,
        })

    # The following message was added so that tests and users can know when
    # Traffic Server is ready to both receive and optimize traffic.
    p.Ready = When.FileContains(p.Disk.diags_log.AbsPath, "NOTE: Traffic Server is fully initialized")

    if select_ports:
        # default config
        port_str = "{port} {v6_port}:ipv6".format(port=p.Variables.port, v6_port=p.Variables.portv6)
        if enable_tls:
            port_str += " {ssl_port}:ssl {ssl_portv6}:ssl:ipv6".format(
                ssl_port=p.Variables.ssl_port, ssl_portv6=p.Variables.ssl_portv6)
        if enable_quic:
            port_str += " {ssl_port}:quic {ssl_portv6}:quic:ipv6".format(
                ssl_port=p.Variables.ssl_port, ssl_portv6=p.Variables.ssl_portv6)
        #p.Env['PROXY_CONFIG_HTTP_SERVER_PORTS'] = port_str
        p.Disk.records_config.update({
            'proxy.config.http.server_ports': port_str,
        })

    p.Env['PROXY_CONFIG_PROCESS_MANAGER_MGMT_PORT'] = str(
        p.Variables.manager_port)
    p.Env['PROXY_CONFIG_ADMIN_SYNTHETIC_PORT'] = str(p.Variables.admin_port)
    p.Env['PROXY_CONFIG_ADMIN_AUTOCONF_PORT'] = str(
        p.Variables.admin_port)  # support pre ATS 6.x

    if 'traffic_manager' in command:
        p.ReturnCode = 2
    else:
        p.ReturnCode = 0

    if block_for_debug:
        p.Env['PROXY_BLOCK'] = '1'
        # Cause traffic_server to wait effectviely indefinitely (10 hours) for the debugger to attach.
        p.StartupTimeout = 10 * 60 * 60
        # Hitting breakpoints may cause long delays in traffic_server transaction processing, so make
        # the timeout for test processes (that may interact with traffic_server) effectively forever
        # (10 hours).
        obj.Variables.Autest.Process.TimeOut = 10 * 60 * 60

    return p


##################################
# added to ats process object to help deal with config files


class Config(File):
    '''
    Class to represent a config file
    '''

    def __init__(self,
                 runable,
                 name,
                 exists=None,
                 size=None,
                 content_tester=None,
                 execute=False,
                 runtime=True,
                 content=None):
        super(Config, self).__init__(
            runable,
            name,
            exists=None,
            size=None,
            content_tester=None,
            execute=False,
            runtime=True)

        self.content = content
        self._added = False

    def AddLines(self, lines):
        for line in lines:
            self.AddLine(line)

    def _do_write(self, name):
        '''
        Write contents to disk
        '''
        host.WriteVerbosef('ats-config-file', "Writing out file {0}",
                           self.Name)
        if self.content is not None:
            with open(name, 'w') as f:
                f.write(self.content)
        return (True, "Appended file {0}".format(self.Name), "Success")

    def AddLine(self, line):
        if not self._added:
            self.WriteCustomOn(self._do_write)
            self._added = True
        if self.content is None:
            self.content = ""
        if not line.endswith('\n'):
            line += '\n'
        self.content += line


class RecordsConfig(Config, dict):
    '''
    Create a "dict" representation of records.config

    This can be accessed as a multi-level dictionary

    such as:
    rc['CONFIG']['proxy.config.log.hostname']
    '''

    reverse_kind_map = {
        str: 'STRING',
        int: 'INT',
        float: 'FLOAT',
    }

    line_template = 'CONFIG {name} {kind} {val}\n'

    def __init__(self,
                 runable,
                 name,
                 exists=None,
                 size=None,
                 content_tester=None,
                 execute=False,
                 runtime=True):
        super(RecordsConfig, self).__init__(
            runable,
            name,
            exists=None,
            size=None,
            content_tester=None,
            execute=False,
            runtime=True)
        self.WriteCustomOn(self._do_write)

    def _do_write(self, name):
        host.WriteVerbosef('ats-config-file', "Writing out file {0}", name)
        if len(self) > 0:
            with open(name, 'w') as f:
                for name, val in self.items():
                    f.write(
                        self.line_template.format(
                            name=name,
                            kind=self.reverse_kind_map[type(val)],
                            val=val)
                    )
        return (True,
                "Writing config file {0}".format(os.path.split(self.Name)[-1]),
                "Success")


##########################################################################


def chownForATSProcess(self, path):
    self.Setup.Chown(path, "nobody", "nobody", ignore=True)
    # covers ubuntu's unprivileged group
    self.Setup.Chown(path, "nobody", "nogroup", ignore=True)


def addSSLfile(self, filename):
    self.Setup.CopyAs(filename, self.Variables.SSLDir)


def addDefaultSSLFiles(self):
    addSSLfile(self, os.path.join(self.Variables.AtsTestToolsDir, "ssl", "server.pem"))
    addSSLfile(self, os.path.join(self.Variables.AtsTestToolsDir, "ssl", "server.key"))


def addSSLFileFromDefaultTestFolder(self, filename):
    addSSLfile(self, os.path.join(self.Variables.AtsTestToolsDir, "ssl", filename))


RegisterFileType(Config, "ats:config")
RegisterFileType(RecordsConfig, "ats:config:records")
ExtendTestRun(chownForATSProcess, name="ChownForATSProcess")
ExtendTest(MakeATSProcess, name="MakeATSProcess")<|MERGE_RESOLUTION|>--- conflicted
+++ resolved
@@ -40,12 +40,8 @@
 
 def MakeATSProcess(obj, name, command='traffic_server', select_ports=True,
                    enable_tls=False, enable_cache=True, enable_quic=False,
-<<<<<<< HEAD
-                   block_for_debug=False, log_data=default_log_data, dump_runroot=True):
-=======
                    block_for_debug=False, log_data=default_log_data,
-                   use_traffic_out=True):
->>>>>>> 952bf25a
+                   use_traffic_out=True, dump_runroot=True):
     #####################################
     # common locations
 
