'''
Test offering client cert to origin, but using plugin for cert loading
'''
#  Licensed to the Apache Software Foundation (ASF) under one
#  or more contributor license agreements.  See the NOTICE file
#  distributed with this work for additional information
#  regarding copyright ownership.  The ASF licenses this file
#  to you under the Apache License, Version 2.0 (the
#  "License"); you may not use this file except in compliance
#  with the License.  You may obtain a copy of the License at
#
#      http://www.apache.org/licenses/LICENSE-2.0
#
#  Unless required by applicable law or agreed to in writing, software
#  distributed under the License is distributed on an "AS IS" BASIS,
#  WITHOUT WARRANTIES OR CONDITIONS OF ANY KIND, either express or implied.
#  See the License for the specific language governing permissions and
#  limitations under the License.

import subprocess
import os

Test.Summary = '''
Test offering client cert to origin, but using plugin for cert loading
'''

<<<<<<< HEAD
ts = Test.MakeATSProcess("ts", command="traffic_server", select_ports=True)
=======
ts = Test.MakeATSProcess("ts", command="traffic_manager")
>>>>>>> 2506ec8a
cafile = "{0}/signer.pem".format(Test.RunDirectory)
cafile2 = "{0}/signer2.pem".format(Test.RunDirectory)
# --clientverify: "" empty string because microserver does store_true for argparse, but options is a dictionary
server = Test.MakeOriginServer("server",
                               ssl=True,
                               options={"--clientCA": cafile,
                                        "--clientverify": ""},
                               clientcert="{0}/signed-foo.pem".format(Test.RunDirectory),
                               clientkey="{0}/signed-foo.key".format(Test.RunDirectory))
server2 = Test.MakeOriginServer("server2",
                                ssl=True,
                                options={"--clientCA": cafile2,
                                         "--clientverify": ""},
                                clientcert="{0}/signed2-bar.pem".format(Test.RunDirectory),
                                clientkey="{0}/signed-bar.key".format(Test.RunDirectory))
server3 = Test.MakeOriginServer("server3")
server.Setup.Copy("ssl/signer.pem")
server.Setup.Copy("ssl/signer2.pem")
server.Setup.Copy("ssl/signed-foo.pem")
server.Setup.Copy("ssl/signed-foo.key")
server.Setup.Copy("ssl/signed2-foo.pem")
server.Setup.Copy("ssl/signed2-bar.pem")
server.Setup.Copy("ssl/signed-bar.key")
server2.Setup.Copy("ssl/signer.pem")
server2.Setup.Copy("ssl/signer2.pem")
server2.Setup.Copy("ssl/signed-foo.pem")
server2.Setup.Copy("ssl/signed-foo.key")
server2.Setup.Copy("ssl/signed2-foo.pem")
server2.Setup.Copy("ssl/signed2-bar.pem")
server2.Setup.Copy("ssl/signed-bar.key")

request_header = {"headers": "GET / HTTP/1.1\r\nHost: example.com\r\n\r\n", "timestamp": "1469733493.993", "body": ""}
response_header = {"headers": "HTTP/1.1 200 OK\r\nConnection: close\r\n\r\n", "timestamp": "1469733493.993", "body": ""}
server.addResponse("sessionlog.json", request_header, response_header)
request_header = {"headers": "GET / HTTP/1.1\r\nHost: bar.com\r\n\r\n", "timestamp": "1469733493.993", "body": ""}
response_header = {"headers": "HTTP/1.1 200 OK\r\nConnection: close\r\n\r\n", "timestamp": "1469733493.993", "body": ""}
server.addResponse("sessionlog.json", request_header, response_header)

#
# Certs and keys loaded into the ts/ssl directory, but the paths in the
# configs omit the ssl subdirectory.  The ssl_secret_load_test plugin adds this back in
ts.addSSLfile("ssl/server.pem")
ts.addSSLfile("ssl/server.key")
ts.addSSLfile("ssl/signed-foo.pem")
ts.addSSLfile("ssl/signed-foo.key")
ts.addSSLfile("ssl/signed2-foo.pem")
ts.addSSLfile("ssl/signed-bar.pem")
ts.addSSLfile("ssl/signed2-bar.pem")
ts.addSSLfile("ssl/signed-bar.key")

Test.PrepareTestPlugin(os.path.join(Test.Variables.AtsTestPluginsDir, 'ssl_secret_load_test.so'), ts)

ts.Disk.records_config.update({
    'proxy.config.diags.debug.enabled': 1,
    'proxy.config.diags.debug.tags': 'ssl_secret_load_test|ssl',
    'proxy.config.ssl.server.cert.path': '{0}'.format(ts.Variables.SSLDir),
    'proxy.config.ssl.server.private_key.path': '{0}'.format(ts.Variables.SSLDir),
    'proxy.config.ssl.client.verify.server.policy': 'PERMISSIVE',
    'proxy.config.ssl.client.cert.path': '{0}/../'.format(ts.Variables.SSLDir),
    'proxy.config.ssl.client.cert.filename': 'signed-foo.pem',
    'proxy.config.ssl.client.private_key.path': '{0}/../'.format(ts.Variables.SSLDir),
    'proxy.config.ssl.client.private_key.filename': 'signed-foo.key',
    'proxy.config.exec_thread.autoconfig.scale': 1.0,
    'proxy.config.url_remap.pristine_host_hdr': 1,
})

ts.Disk.ssl_multicert_config.AddLine(
    'dest_ip=* ssl_cert_name=server.pem ssl_key_name=server.key'
)

ts.Disk.remap_config.AddLine(
    'map /case1 https://127.0.0.1:{0}/'.format(server.Variables.SSL_Port)
)
ts.Disk.remap_config.AddLine(
    'map /case2 https://127.0.0.1:{0}/'.format(server2.Variables.SSL_Port)
)

ts.Disk.sni_yaml.AddLine(
    'sni:')
ts.Disk.sni_yaml.AddLine(
    '- fqdn: bar.com')
ts.Disk.sni_yaml.AddLine(
    '  client_cert: {0}/../signed2-bar.pem'.format(ts.Variables.SSLDir))
ts.Disk.sni_yaml.AddLine(
    '  client_key: {0}/../signed-bar.key'.format(ts.Variables.SSLDir))


# Should succeed
tr = Test.AddTestRun("Connect with first client cert to first server")
tr.Processes.Default.StartBefore(Test.Processes.ts)
tr.Processes.Default.StartBefore(server)
tr.Processes.Default.StartBefore(server2)
tr.StillRunningAfter = ts
tr.StillRunningAfter = server
tr.StillRunningAfter = server2
tr.Processes.Default.Command = "curl -H host:example.com  http://127.0.0.1:{0}/case1".format(ts.Variables.port)
tr.Processes.Default.ReturnCode = 0
tr.Processes.Default.Streams.stdout = Testers.ExcludesExpression("Could Not Connect", "Check response")

# Should fail
trfail = Test.AddTestRun("Connect with first client cert to second server")
trfail.StillRunningAfter = ts
trfail.StillRunningAfter = server
trfail.StillRunningAfter = server2
trfail.Processes.Default.Command = 'curl -H host:example.com  http://127.0.0.1:{0}/case2'.format(ts.Variables.port)
trfail.Processes.Default.ReturnCode = 0
trfail.Processes.Default.Streams.stdout = Testers.ContainsExpression("Could Not Connect", "Check response")

# Should succeed
trbar = Test.AddTestRun("Connect with signed2 bar to second server")
trbar.StillRunningAfter = ts
trbar.StillRunningAfter = server
trbar.StillRunningAfter = server2
trbar.Processes.Default.Command = "curl -H host:bar.com  http://127.0.0.1:{0}/case2".format(ts.Variables.port)
trbar.Processes.Default.ReturnCode = 0
trbar.Processes.Default.Streams.stdout = Testers.ExcludesExpression("Could Not Connect", "Check response")

# Should fail
trbarfail = Test.AddTestRun("Connect with signed2 bar cert to first server")
trbarfail.StillRunningAfter = ts
trbarfail.StillRunningAfter = server
trbarfail.StillRunningAfter = server2
trbarfail.Processes.Default.Command = 'curl -H host:bar.com  http://127.0.0.1:{0}/case1'.format(ts.Variables.port)
trbarfail.Processes.Default.ReturnCode = 0
trbarfail.Processes.Default.Streams.stdout = Testers.ContainsExpression("Could Not Connect", "Check response")

tr2 = Test.AddTestRun("Update config files")
# Update the SNI config
snipath = ts.Disk.sni_yaml.AbsPath
recordspath = ts.Disk.records_config.AbsPath
tr2.Disk.File(snipath, id="sni_yaml", typename="ats:config"),
tr2.Disk.sni_yaml.AddLine(
    'sni:')
tr2.Disk.sni_yaml.AddLine(
    '- fqdn: bar.com')
tr2.Disk.sni_yaml.AddLine(
    '  client_cert: {0}/../signed-bar.pem'.format(ts.Variables.SSLDir))
tr2.Disk.sni_yaml.AddLine(
    '  client_key: {0}/../signed-bar.key'.format(ts.Variables.SSLDir))
# recreate the records.config with the cert filename changed
tr2.Disk.File(recordspath, id="records_config", typename="ats:config:records"),
tr2.Disk.records_config.update({
    'proxy.config.ssl.server.cert.path': '{0}'.format(ts.Variables.SSLDir),
    'proxy.config.ssl.server.private_key.path': '{0}'.format(ts.Variables.SSLDir),
    'proxy.config.ssl.client.verify.server.policy': 'PERMISSIVE',
    'proxy.config.ssl.client.cert.path': '{0}/../'.format(ts.Variables.SSLDir),
    'proxy.config.ssl.client.cert.filename': 'signed2-foo.pem',
    'proxy.config.ssl.client.private_key.path': '{0}/../'.format(ts.Variables.SSLDir),
    'proxy.config.ssl.client.private_key.filename': 'signed-foo.key',
    'proxy.config.url_remap.pristine_host_hdr': 1,
    'proxy.config.diags.debug.enabled': 1,
    'proxy.config.diags.debug.tags': 'ssl_secret_load_test|ssl',
})
tr2.StillRunningAfter = ts
tr2.StillRunningAfter = server
tr2.StillRunningAfter = server2
tr2.Processes.Default.Command = 'echo Updated configs'
# Need to copy over the environment so traffic_ctl knows where to find the unix domain socket
tr2.Processes.Default.Env = ts.Env
tr2.Processes.Default.ReturnCode = 0

tr2reload = Test.AddTestRun("Reload config")
tr2reload.StillRunningAfter = ts
tr2reload.StillRunningAfter = server
tr2reload.StillRunningAfter = server2
tr2reload.Processes.Default.Command = 'traffic_ctl config reload'
# Need to copy over the environment so traffic_ctl knows where to find the unix domain socket
tr2reload.Processes.Default.Env = ts.Env
tr2reload.Processes.Default.ReturnCode = 0

# Should succeed
tr3bar = Test.AddTestRun("Make request with other bar cert to first server")
# Wait for the reload to complete
tr3bar.Processes.Default.StartBefore(server3, ready=When.FileContains(ts.Disk.diags_log.Name, 'sni.yaml finished loading', 3))
tr3bar.StillRunningAfter = ts
tr3bar.StillRunningAfter = server
tr3bar.StillRunningAfter = server2
tr3bar.Processes.Default.Command = 'curl  -H host:bar.com http://127.0.0.1:{0}/case1'.format(ts.Variables.port)
tr3bar.Processes.Default.ReturnCode = 0
tr3bar.Processes.Default.Streams.stdout = Testers.ExcludesExpression("Could Not Connect", "Check response")

# Should fail
tr3barfail = Test.AddTestRun("Make request with other bar cert to second server")
tr3barfail.StillRunningAfter = ts
tr3barfail.StillRunningAfter = server
tr3barfail.StillRunningAfter = server2
tr3barfail.Processes.Default.Command = 'curl  -H host:bar.com http://127.0.0.1:{0}/case2'.format(ts.Variables.port)
tr3barfail.Processes.Default.ReturnCode = 0
tr3barfail.Processes.Default.Streams.stdout = Testers.ContainsExpression("Could Not Connect", "Check response")

# Should succeed
tr3 = Test.AddTestRun("Make request with other cert to second server")
# Wait for the reload to complete
tr3.StillRunningAfter = ts
tr3.StillRunningAfter = server
tr3.StillRunningAfter = server2
tr3.Processes.Default.Command = 'curl  -H host:example.com http://127.0.0.1:{0}/case2'.format(ts.Variables.port)
tr3.Processes.Default.ReturnCode = 0
tr3.Processes.Default.Streams.stdout = Testers.ExcludesExpression("Could Not Connect", "Check response")

# Should fail
tr3fail = Test.AddTestRun("Make request with other cert to first server")
tr3fail.StillRunningAfter = ts
tr3fail.StillRunningAfter = server
tr3fail.StillRunningAfter = server2
tr3fail.Processes.Default.Command = 'curl  -H host:example.com http://127.0.0.1:{0}/case1'.format(ts.Variables.port)
tr3fail.Processes.Default.ReturnCode = 0
tr3fail.Processes.Default.Streams.stdout = Testers.ContainsExpression("Could Not Connect", "Check response")


# Test the case of updating certificate contents without changing file name.
trupdate = Test.AddTestRun("Update client cert file in place")
trupdate.StillRunningAfter = ts
trupdate.StillRunningAfter = server
trupdate.StillRunningAfter = server2
# Make a meaningless config change on the path so the records.config reload logic will trigger
trupdate.Setup.CopyAs("ssl/signed2-bar.pem", ".", "{0}/signed-bar.pem".format(ts.Variables.SSLDir))
# in the config/ssl directory for records.config
trupdate.Setup.CopyAs("ssl/signed-foo.pem", ".", "{0}/signed2-foo.pem".format(ts.Variables.SSLDir))
trupdate.Processes.Default.Command = 'traffic_ctl config set proxy.config.ssl.client.cert.path {0}/../; touch {1}; touch {2}'.format(
    ts.Variables.SSLDir, snipath, recordspath)
# Need to copy over the environment so traffic_ctl knows where to find the unix domain socket
trupdate.Processes.Default.Env = ts.Env
trupdate.Processes.Default.ReturnCode = 0

trreload = Test.AddTestRun("Reload config after renaming certs")
trreload.StillRunningAfter = ts
trreload.StillRunningAfter = server
trreload.StillRunningAfter = server2
trreload.Processes.Default.Command = 'traffic_ctl config reload'
trreload.Processes.Default.Env = ts.Env
trreload.Processes.Default.ReturnCode = 0

# Should succeed
tr4bar = Test.AddTestRun("Make request with renamed bar cert to second server")
# Wait for the reload to complete
tr4bar.DelayStart = 10
tr4bar.StillRunningAfter = ts
tr4bar.StillRunningAfter = server
tr4bar.StillRunningAfter = server2
tr4bar.Processes.Default.Command = 'curl  -H host:bar.com http://127.0.0.1:{0}/case2'.format(ts.Variables.port)
tr4bar.Processes.Default.ReturnCode = 0
tr4bar.Processes.Default.Streams.stdout = Testers.ExcludesExpression("Could Not Connect", "Check response")

# Should fail
tr4barfail = Test.AddTestRun("Make request with renamed bar cert to first server")
tr4barfail.StillRunningAfter = ts
tr4barfail.StillRunningAfter = server
tr4barfail.StillRunningAfter = server2
tr4barfail.Processes.Default.Command = 'curl  -H host:bar.com http://127.0.0.1:{0}/case1'.format(ts.Variables.port)
tr4barfail.Processes.Default.ReturnCode = 0
tr4barfail.Processes.Default.Streams.stdout = Testers.ContainsExpression("Could Not Connect", "Check response")

# Should succeed
tr4 = Test.AddTestRun("Make request with renamed foo cert to first server")
tr4.StillRunningAfter = ts
tr4.StillRunningAfter = server
tr4.StillRunningAfter = server2
tr4.Processes.Default.Command = 'curl  -H host:example.com http://127.0.0.1:{0}/case1'.format(ts.Variables.port)
tr4.Processes.Default.ReturnCode = 0
tr4.Processes.Default.Streams.stdout = Testers.ExcludesExpression("Could Not Connect", "Check response")

# Should fail
tr4fail = Test.AddTestRun("Make request with renamed foo cert to second server")
tr4fail.StillRunningAfter = ts
tr4fail.StillRunningAfter = server
tr4fail.StillRunningAfter = server2
tr4fail.Processes.Default.Command = 'curl  -H host:example.com http://127.0.0.1:{0}/case2'.format(ts.Variables.port)
tr4fail.Processes.Default.ReturnCode = 0
tr4fail.Processes.Default.Streams.stdout = Testers.ContainsExpression("Could Not Connect", "Check response")<|MERGE_RESOLUTION|>--- conflicted
+++ resolved
@@ -24,11 +24,7 @@
 Test offering client cert to origin, but using plugin for cert loading
 '''
 
-<<<<<<< HEAD
-ts = Test.MakeATSProcess("ts", command="traffic_server", select_ports=True)
-=======
-ts = Test.MakeATSProcess("ts", command="traffic_manager")
->>>>>>> 2506ec8a
+ts = Test.MakeATSProcess("ts", command="traffic_server")
 cafile = "{0}/signer.pem".format(Test.RunDirectory)
 cafile2 = "{0}/signer2.pem".format(Test.RunDirectory)
 # --clientverify: "" empty string because microserver does store_true for argparse, but options is a dictionary
