--- conflicted
+++ resolved
@@ -1367,14 +1367,6 @@
 int         TSVConnProvidedSslCert(TSVConn sslp);
 const char *TSVConnSslSniGet(TSVConn sslp, int *length);
 
-<<<<<<< HEAD
-=======
-TSSslSession TSSslSessionGet(const TSSslSessionID *session_id);
-int          TSSslSessionGetBuffer(const TSSslSessionID *session_id, char *buffer, int *len_ptr);
-TSReturnCode TSSslSessionInsert(const TSSslSessionID *session_id, TSSslSession add_session, TSSslConnection ssl_conn);
-TSReturnCode TSSslSessionRemove(const TSSslSessionID *session_id);
-
->>>>>>> 60778344
 /* --------------------------------------------------------------------------
    HTTP transactions */
 void      TSHttpTxnHookAdd(TSHttpTxn txnp, TSHttpHookID id, TSCont contp);
